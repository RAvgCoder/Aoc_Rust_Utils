<<<<<<< HEAD
use crate::coordinate_system::direction::Direction;
use std::fmt;
use std::ops::{Add, AddAssign, Mul, MulAssign, Sub, SubAssign};
use std::str::FromStr;

/// # Coordinate System
///
/// This module provides the `Coordinate` struct for representing coordinates in a 2D grid,
/// along with operations for manipulating these coordinates. It also includes integration
/// with `Direction` and `FullDirection` enums for directional operations.
///
/// # Examples
///
/// Basic usage of `Coordinate`:
/// ```
/// use self::aoc_utils_rust::coordinate_system::Coordinate;
/// let coord = Coordinate::new(3, 4);
/// assert_eq!(coord.i, 3);
/// assert_eq!(coord.j, 4);
/// ```
///
/// Calculating Manhattan distance:
/// ```
/// use self::aoc_utils_rust::coordinate_system::Coordinate;
/// let coord = Coordinate::new(3, 4);
/// let origin = Coordinate::new(0, 0);
/// assert_eq!(coord.manhattan_distance(origin), 7);
/// ```
///
/// Transposing coordinates:
/// ```
/// use self::aoc_utils_rust::coordinate_system::Coordinate;
/// let coord = Coordinate::new(3, 4);
/// let transposed = coord.transpose();
/// assert_eq!(transposed.i, 4);
/// assert_eq!(transposed.j, 3);
/// ```
///
/// Adding coordinates:
/// ```
/// use self::aoc_utils_rust::coordinate_system::Coordinate;
/// let coord1 = Coordinate::new(3, 4);
/// let coord2 = Coordinate::new(1, 2);
/// let result = coord1 + coord2;
/// assert_eq!(result.i, 4);
/// assert_eq!(result.j, 6);
/// ```
///
/// Integration with `Direction`:
/// ```
/// use self::aoc_utils_rust::coordinate_system::Coordinate;
/// use self::aoc_utils_rust::coordinate_system::direction::Direction;
/// let coord = Coordinate::new(3, 4);
/// let north_offset = coord + Direction::North;
/// assert_eq!(north_offset.i, 2);
/// assert_eq!(north_offset.j, 4);
/// ```
///
/// Integration with `FullDirection`:
/// ```
/// use self::aoc_utils_rust::coordinate_system::Coordinate;
/// use self::aoc_utils_rust::coordinate_system::direction::FullDirection;
/// let coord = Coordinate::new(3, 4);
/// let northeast_offset = coord + FullDirection::NorthEast;
/// assert_eq!(northeast_offset.i, 2);
/// assert_eq!(northeast_offset.j, 5);
/// ```
#[derive(Default, Clone, Copy, Eq, Ord, PartialEq, PartialOrd, Hash)]
pub struct Coordinate {
    pub i: i32,
    pub j: i32,
}

impl Coordinate {
    pub const ORIGIN: Self = Self { i: 0, j: 0 };

    /// Creates a new `Coordinate`.
    ///
    /// # Arguments
    ///
    /// * `x` - The x-coordinate.
    /// * `y` - The y-coordinate.
    ///
    /// # Examples
    ///
    /// ```
    /// use self::aoc_utils_rust::coordinate_system::Coordinate;
    /// let coord = Coordinate::new(3, 4);
    /// assert_eq!(coord.i, 3);
    /// assert_eq!(coord.j, 4);
    /// ```
    #[inline(always)]
    pub const fn new(x: i32, y: i32) -> Self {
        Self { i: x, j: y }
    }

    /// Calculates the Manhattan distance between two coordinates.
    ///
    /// # Arguments
    ///
    /// * `other` - The other coordinate to calculate the distance to.
    ///
    /// # Examples
    ///
    /// ```
    /// use self::aoc_utils_rust::coordinate_system::Coordinate;
    /// let coord1 = Coordinate::new(3, 4);
    /// let coord2 = Coordinate::new(1, 1);
    /// assert_eq!(coord1.manhattan_distance(coord2), 5);
    ///
    /// let coord1 = Coordinate::new(3, 4);
    /// let coord2 = Coordinate::new(0, 0);
    /// assert_eq!(coord1.manhattan_distance(coord2), 7);
    /// ```
    #[inline]
    pub const fn manhattan_distance(&self, other: Self) -> i32 {
        let (dx, dy) = self.slope_relative(other);
        dx.abs() + dy.abs()
    }

    /// Calculates the Euclidean distance between two coordinates.
    ///
    /// # Arguments
    ///
    /// * `other` - The other coordinate to calculate the distance to.
    ///
    /// # Examples
    ///
    /// ```
    /// use self::aoc_utils_rust::coordinate_system::Coordinate;
    /// let coord1 = Coordinate::new(3, 4);
    /// let coord2 = Coordinate::new(0, 0);
    /// assert_eq!(coord1.distance_to(coord2), 5.0);
    /// ```
    ///
    /// ```
    /// use self::aoc_utils_rust::coordinate_system::Coordinate;
    /// let coord1 = Coordinate::new(1, 1);
    /// let coord2 = Coordinate::new(4, 5);
    /// assert_eq!(coord1.distance_to(coord2), 5.0);
    /// ```
    #[inline]
    pub fn distance_to(&self, other: Self) -> f64 {
        let (dx, dy) = self.slope_relative(other);
        ((dx * dx + dy * dy) as f64).sqrt()
    }

    /// Transposes the coordinate.
    ///
    /// # Examples
    ///
    /// ```
    /// use self::aoc_utils_rust::coordinate_system::Coordinate;
    /// let coord = Coordinate::new(3, 4);
    /// let transposed = coord.transpose();
    /// assert_eq!(transposed.i, 4);
    /// assert_eq!(transposed.j, 3);
    /// ```
    #[inline(always)]
    pub const fn transpose(&self) -> Self {
        Self::new(self.j, self.i)
    }

    /// Calculates the relative slope between two coordinates.
    ///
    /// The slope is represented as a tuple of integers `(di, dj)` || `(rise, run)`, where `di` and `dj`
    /// are the differences in the x and y coordinates, respectively.
    ///
    /// # Arguments
    ///
    /// * `self` - The starting coordinate.
    /// * `other` - The ending coordinate.
    ///
    /// # Returns
    ///
    /// A tuple `(di, dj)` representing the slope.
    ///
    /// # Examples
    ///
    /// ```
    /// use self::aoc_utils_rust::coordinate_system::Coordinate;
    /// let coord1 = Coordinate::new(4, 4);
    /// let coord2 = Coordinate::new(1, 8);
    /// assert_eq!(coord2.slope_relative(coord1), (3, -4));
    ///
    /// let coord1 = Coordinate::new(4, 4);
    /// let coord2 = Coordinate::new(1, 8);
    /// assert_eq!(coord1.slope_relative(coord2), (-3, 4));
    /// ```
    #[inline(always)]
    pub const fn slope_relative(&self, other: Self) -> (i32, i32) {
        let di = other.i - self.i; // Difference in x-coordinates
        let dj = other.j - self.j; // Difference in y-coordinates
        (di, dj) // Return the slope as a tuple
    }

    /// Calculates the slope between two coordinates.
    ///
    /// The slope is represented as a floating-point number. If the difference in x-coordinates (`dx`) is zero,
    /// the function returns `f64::INFINITY` to represent an infinite slope.
    ///
    /// # Arguments
    ///
    /// * `self` - The starting coordinate.
    /// * `other` - The ending coordinate.
    ///
    /// # Returns
    ///
    /// A floating-point number representing the slope.
    ///
    /// # Examples
    ///
    /// ```
    /// use self::aoc_utils_rust::coordinate_system::Coordinate;
    /// let coord1 = Coordinate::new(3, 4);
    /// let coord2 = Coordinate::new(6, 8);
    /// assert_eq!(coord1.slope(coord2), Some(4.0 / 3.0));
    /// ```
    ///
    /// ```
    /// use self::aoc_utils_rust::coordinate_system::Coordinate;
    /// let coord1 = Coordinate::new(1, 1);
    /// let coord2 = Coordinate::new(1, 5);
    /// assert_eq!(coord1.slope(coord2), None);
    /// ```
    ///
    /// ```
    /// use self::aoc_utils_rust::coordinate_system::Coordinate;
    /// let coord1 = Coordinate::new(0, 0);
    /// let coord2 = Coordinate::new(4, 2);
    /// assert_eq!(coord1.slope(coord2), Some(0.5));
    /// ```
    ///
    /// ```
    /// use self::aoc_utils_rust::coordinate_system::Coordinate;
    /// let coord1 = Coordinate::new(2, 3);
    /// let coord2 = Coordinate::new(5, 3);
    /// assert_eq!(coord1.slope(coord2), Some(0.0));
    /// ```
    ///
    /// ```
    /// use self::aoc_utils_rust::coordinate_system::Coordinate;
    /// let coord1 = Coordinate::new(3, 4);
    /// let coord2 = Coordinate::new(0, 0);
    /// assert_eq!(coord1.slope(coord2), Some(4.0 / 3.0));
    /// ```
    #[inline(always)]
    pub fn slope(&self, other: Self) -> Option<f64> {
        let (dx, dy) = self.slope_relative(other);
        if dx == 0 {
            None
        } else {
            Some(dy as f64 / dx as f64)
        }
    }
}

impl AddAssign for Coordinate {
    /// Adds another `Coordinate` to this one.
    ///
    /// # Examples
    ///
    /// ```
    /// use self::aoc_utils_rust::coordinate_system::Coordinate;
    /// let mut coord1 = Coordinate::new(3, 4);
    /// let coord2 = Coordinate::new(1, 2);
    /// coord1 += coord2;
    /// assert_eq!(coord1.i, 4);
    /// assert_eq!(coord1.j, 6);
    /// ```
    fn add_assign(&mut self, other: Self) {
        self.i += other.i;
        self.j += other.j;
    }
}

impl AddAssign<Direction> for Coordinate {
    /// Adds a `Direction` to this `Coordinate`.
    ///
    /// # Examples
    ///
    /// ```
    /// use self::aoc_utils_rust::coordinate_system::Coordinate;
    /// use self::aoc_utils_rust::coordinate_system::direction::Direction;
    /// let mut coord = Coordinate::new(3, 4);
    /// coord += Direction::North;
    /// assert_eq!(coord.i, 2);
    /// assert_eq!(coord.j, 4);
    /// ```
    #[inline(always)]
    fn add_assign(&mut self, direction: Direction) {
        let (dx, dy) = direction.offset();
        self.i += dx;
        self.j += dy;
    }
}

impl Add for Coordinate {
    type Output = Self;
    /// Adds two `Coordinate` values.
    ///
    /// # Examples
    ///
    /// ```
    /// use self::aoc_utils_rust::coordinate_system::Coordinate;
    /// let coord1 = Coordinate::new(3, 4);
    /// let coord2 = Coordinate::new(1, 2);
    /// let result = coord1 + coord2;
    /// assert_eq!(result.i, 4);
    /// assert_eq!(result.j, 6);
    /// ```
    fn add(self, other: Self) -> Self::Output {
        Self {
            i: self.i + other.i,
            j: self.j + other.j,
        }
    }
}

impl Sub for Coordinate {
    type Output = Self;

    /// Subtracts one `Coordinate` from another.
    ///
    /// # Arguments
    ///
    /// * `rhs` - The right-hand side `Coordinate` to subtract.
    ///
    /// # Examples
    ///
    /// ```
    /// use self::aoc_utils_rust::coordinate_system::Coordinate;
    /// let coord1 = Coordinate::new(5, 7);
    /// let coord2 = Coordinate::new(2, 3);
    /// let result = coord1 - coord2;
    /// assert_eq!(result.i, 3);
    /// assert_eq!(result.j, 4);
    /// ```
    fn sub(self, rhs: Self) -> Self::Output {
        Self {
            i: self.i - rhs.i,
            j: self.j - rhs.j,
        }
    }
}
impl SubAssign for Coordinate {
    /// Subtracts another `Coordinate` from this one.
    ///
    /// # Examples
    ///
    /// ```
    /// use self::aoc_utils_rust::coordinate_system::Coordinate;
    /// let mut coord1 = Coordinate::new(5, 7);
    /// let coord2 = Coordinate::new(2, 3);
    /// coord1 -= coord2;
    /// assert_eq!(coord1.i, 3);
    /// assert_eq!(coord1.j, 4);
    /// ```
    fn sub_assign(&mut self, rhs: Self) {
        self.i -= rhs.i;
        self.j -= rhs.j;
    }
}

impl Add<direction::Direction> for Coordinate {
    type Output = Self;

    /// Adds a `Direction` to the `Coordinate`.
    ///
    /// # Examples
    ///
    /// ```
    /// use self::aoc_utils_rust::coordinate_system::Coordinate;
    /// use self::aoc_utils_rust::coordinate_system::direction::Direction;
    /// let coord = Coordinate::new(3, 4);
    /// let north_offset = coord + Direction::North;
    /// assert_eq!(north_offset.i, 2);
    /// assert_eq!(north_offset.j, 4);
    /// ```
    fn add(self, direction: direction::Direction) -> Self::Output {
        let (dx, dy) = direction.offset();
        Self {
            i: self.i + dx,
            j: self.j + dy,
        }
    }
}

impl Mul<i32> for Coordinate {
    type Output = Coordinate;

    /// Multiplies the `Coordinate` by a scalar value.
    ///
    /// # Arguments
    ///
    /// * `rhs` - The scalar value to multiply by.
    ///
    /// # Examples
    ///
    /// ```
    /// use self::aoc_utils_rust::coordinate_system::Coordinate;
    /// let coord = Coordinate::new(3, 4);
    /// let result = coord * 2;
    /// assert_eq!(result.i, 6);
    /// assert_eq!(result.j, 8);
    /// ```
    fn mul(self, rhs: i32) -> Self::Output {
        Self {
            i: self.i * rhs,
            j: self.j * rhs,
        }
    }
}

impl MulAssign<i32> for Coordinate {
    /// Multiplies the `Coordinate` by a scalar value in place.
    ///
    /// # Arguments
    ///
    /// * `rhs` - The scalar value to multiply by.
    ///
    /// # Examples
    ///
    /// ```
    /// use self::aoc_utils_rust::coordinate_system::Coordinate;
    /// let mut coord = Coordinate::new(3, 4);
    /// coord *= 2;
    /// assert_eq!(coord.i, 6);
    /// assert_eq!(coord.j, 8);
    /// ```
    fn mul_assign(&mut self, rhs: i32) {
        self.i *= rhs;
        self.j *= rhs;
    }
}

impl From<(i32, i32)> for Coordinate {
    /// Creates a `Coordinate` from a tuple.
    ///
    /// # Examples
    ///
    /// ```
    /// use self::aoc_utils_rust::coordinate_system::Coordinate;
    /// let coord: Coordinate = (3, 4).into();
    /// assert_eq!(coord.i, 3);
    /// assert_eq!(coord.j, 4);
    /// ```
    #[inline(always)]
    fn from((i, j): (i32, i32)) -> Self {
        Self::new(i, j)
    }
}

impl Into<(i32, i32)> for Coordinate {
    /// Converts a `Coordinate` into a tuple.
    ///
    /// # Examples
    ///
    /// ```
    /// use self::aoc_utils_rust::coordinate_system::Coordinate;
    /// let coord = Coordinate::new(3, 4);
    /// let tuple: (i32, i32) = coord.into();
    /// assert_eq!(tuple, (3, 4));
    /// ```
    #[inline(always)]
    fn into(self) -> (i32, i32) {
        (self.i, self.j)
    }
}

impl Add<direction::FullDirection> for Coordinate {
    type Output = Self;

    /// Adds a `FullDirection` to the `Coordinate`.
    ///
    /// # Examples
    ///
    /// ```
    /// use self::aoc_utils_rust::coordinate_system::Coordinate;
    /// use self::aoc_utils_rust::coordinate_system::direction::FullDirection;
    /// let coord = Coordinate::new(3, 4);
    /// let northeast_offset = coord + FullDirection::NorthEast;
    /// assert_eq!(northeast_offset.i, 2);
    /// assert_eq!(northeast_offset.j, 5);
    /// ```
    fn add(self, direction: direction::FullDirection) -> Self::Output {
        let (dx, dy) = direction.offset();
        Self {
            i: self.i + dx,
            j: self.j + dy,
        }
    }
}

impl fmt::Debug for Coordinate {
    /// Formats the `Coordinate` using the given formatter.
    ///
    /// # Examples
    ///
    /// ```
    /// use self::aoc_utils_rust::coordinate_system::Coordinate;
    /// let coord = Coordinate::new(3, 4);
    /// assert_eq!(format!("{:?}", coord), "Coordinate(3, 4)");
    /// ```
    fn fmt(&self, f: &mut fmt::Formatter<'_>) -> fmt::Result {
        write!(f, "Coordinate({}, {})", self.i, self.j)
    }
}

impl FromStr for Coordinate {
    type Err = String;

    /// Implements the `FromStr` trait for the `Coordinate` struct, allowing it to be created from a string representation.
    ///
    /// # Examples
    ///
    /// ```
    /// use self::aoc_utils_rust::coordinate_system::Coordinate;
    /// use std::str::FromStr;
    /// let coord = Coordinate::from_str("3,4").unwrap();
    /// assert_eq!(coord.i, 3);
    /// assert_eq!(coord.j, 4);
    /// ```
    fn from_str(line: &str) -> Result<Self, Self::Err> {
        match line.split_once(',') {
            None => Err(format!("Invalid coordinate `{}`. Format is 'x,y'", line)),
            Some((i, j)) => {
                let x = i.parse().map_err(|err: std::num::ParseIntError| {
                    format!("Cannot parse i axis: {}", err)
                })?;
                let y = j.parse().map_err(|err: std::num::ParseIntError| {
                    format!("Cannot parse j axis: {}", err)
                })?;
                Ok(Self::new(x, y))
            }
        }
    }
}

/// This module provides the `Direction` and `FullDirection` enums for representing directions
/// in a 2D grid, along with operations for manipulating these directions.
///
/// # Examples
///
/// Basic usage of `Direction`:
/// ```
/// use self::aoc_utils_rust::coordinate_system::direction::Direction;
/// let north = Direction::North;
/// assert_eq!(north.offset(), (-1, 0));
/// ```
///
/// Basic usage of `FullDirection`:
/// ```
/// use self::aoc_utils_rust::coordinate_system::direction::FullDirection;
/// let northeast = FullDirection::NorthEast;
/// assert_eq!(northeast.offset(), (-1, 1));
/// ```
pub mod direction {
    #[derive(Debug, Clone, Copy, PartialEq, Eq, Hash)]
    pub enum Direction {
        North,
        East,
        South,
        West,
        Current,
    }

    impl Direction {
        /// Returns the offset for the direction.
        ///
        /// # Examples
        ///
        /// ```
        /// use self::aoc_utils_rust::coordinate_system::direction::Direction;
        /// let north = Direction::North;
        /// assert_eq!(north.offset(), (-1, 0));
        /// ```
        pub const fn offset(&self) -> (i32, i32) {
            match self {
                Self::North => (-1, 0),
                Self::East => (0, 1),
                Self::South => (1, 0),
                Self::West => (0, -1),
                Self::Current => (0, 0),
            }
        }

        /// Returns an array containing the four cardinal directions.
        ///
        /// # Returns
        /// An array of `Direction` enums representing the four cardinal directions:
        /// North, East, South, and West.
        ///
        /// # Examples
        ///
        /// ```
        /// use self::aoc_utils_rust::coordinate_system::direction::Direction;
        /// let directions = Direction::direction_list();
        /// assert_eq!(directions, [Direction::North, Direction::East, Direction::South, Direction::West]);
        /// ```
        pub const fn direction_list() -> [Direction; 4] {
            [Self::North, Self::East, Self::South, Self::West]
        }

        /// Rotates the direction 90 degrees to the right.
        ///
        /// # Examples
        ///
        /// ```
        /// use self::aoc_utils_rust::coordinate_system::direction::Direction;
        /// assert_eq!(Direction::North.rotate_90(), Direction::East);
        /// assert_eq!(Direction::East.rotate_90(), Direction::South);
        /// assert_eq!(Direction::South.rotate_90(), Direction::West);
        /// assert_eq!(Direction::West.rotate_90(), Direction::North);
        /// assert_eq!(Direction::Current.rotate_90(), Direction::Current);
        /// ```
        pub const fn rotate_90(&self) -> Direction {
            match self {
                Self::North => Self::East,
                Self::East => Self::South,
                Self::South => Self::West,
                Self::West => Self::North,
                Self::Current => Self::Current,
            }
        }

        /// Rotates the direction 90 degrees to the left.
        ///
        /// # Examples
        ///
        /// ```
        /// use self::aoc_utils_rust::coordinate_system::direction::Direction;
        /// assert_eq!(Direction::North.rotate_270(), Direction::West);
        /// assert_eq!(Direction::East.rotate_270(), Direction::North);
        /// assert_eq!(Direction::South.rotate_270(), Direction::East);
        /// assert_eq!(Direction::West.rotate_270(), Direction::South);
        /// assert_eq!(Direction::Current.rotate_270(), Direction::Current);
        /// ```
        pub const fn rotate_270(&self) -> Direction {
            match self {
                Self::North => Self::West,
                Self::East => Self::North,
                Self::South => Self::East,
                Self::West => Self::South,
                Self::Current => Self::Current,
            }
        }

        /// Returns the opposite direction.
        ///
        /// # Examples
        ///
        /// ```
        /// use self::aoc_utils_rust::coordinate_system::direction::Direction;
        /// assert_eq!(Direction::North.rotate_180(), Direction::South);
        /// assert_eq!(Direction::East.rotate_180(), Direction::West);
        /// assert_eq!(Direction::South.rotate_180(), Direction::North);
        /// assert_eq!(Direction::West.rotate_180(), Direction::East);
        /// assert_eq!(Direction::Current.rotate_180(), Direction::Current);
        /// ```
        pub const fn rotate_180(&self) -> Direction {
            match self {
                Self::North => Self::South,
                Self::East => Self::West,
                Self::South => Self::North,
                Self::West => Self::East,
                Self::Current => Self::Current,
            }
        }
    }

    impl TryFrom<char> for Direction {
        type Error = &'static str;

        /// Tries to convert a character into a `Direction`.
        ///
        /// # Examples
        ///
        /// ```
        /// use self::aoc_utils_rust::coordinate_system::direction::Direction;
        /// let direction = Direction::try_from('N').unwrap();
        /// assert_eq!(direction, Direction::North);
        /// ```
        fn try_from(value: char) -> Result<Self, Self::Error> {
            match value {
                'N' => Ok(Self::North),
                'E' => Ok(Self::East),
                'S' => Ok(Self::South),
                'W' => Ok(Self::West),
                _ => Err("Invalid direction"),
            }
        }
    }

    impl TryFrom<(i32, i32)> for Direction {
        type Error = &'static str;

        fn try_from(value: (i32, i32)) -> Result<Self, Self::Error> {
            match value {
                (-1, 0) => Ok(Self::North),
                (0, 1) => Ok(Self::East),
                (1, 0) => Ok(Self::South),
                (0, -1) => Ok(Self::West),
                (0, 0) => Ok(Self::Current),
                _ => Err("Invalid direction pair"),
            }
        }
    }

    /// Represents the eight cardinal and inter cardinal directions, plus the current position.
    ///
    /// # Examples
    ///
    /// Basic usage of `FullDirection`:
    /// ```
    /// use self::aoc_utils_rust::coordinate_system::direction::FullDirection;
    /// let northeast = FullDirection::NorthEast;
    /// assert_eq!(northeast.offset(), (-1, 1));
    /// ```
    ///
    /// Listing all full directions:
    /// ```
    /// use self::aoc_utils_rust::coordinate_system::direction::FullDirection;
    /// let directions = FullDirection::full_direction_list();
    /// assert_eq!(directions, [
    ///     FullDirection::North,
    ///     FullDirection::NorthEast,
    ///     FullDirection::East,
    ///     FullDirection::SouthEast,
    ///     FullDirection::South,
    ///     FullDirection::SouthWest,
    ///     FullDirection::West,
    ///     FullDirection::NorthWest,
    /// ]);
    /// ```
    #[derive(Debug, Clone, Copy, PartialEq, Eq, Hash)]
    pub enum FullDirection {
        North,
        NorthEast,
        East,
        SouthEast,
        South,
        SouthWest,
        West,
        NorthWest,
        Current,
    }

    impl FullDirection {
        /// Returns the offset for the full direction.
        ///
        /// # Examples
        ///
        /// ```
        /// use self::aoc_utils_rust::coordinate_system::direction::FullDirection;
        /// let northeast = FullDirection::NorthEast;
        /// assert_eq!(northeast.offset(), (-1, 1));
        /// ```
        pub const fn offset(&self) -> (i32, i32) {
            match self {
                Self::North => Direction::North.offset(),
                Self::NorthEast => (-1, 1),
                Self::East => Direction::East.offset(),
                Self::SouthEast => (1, 1),
                Self::South => Direction::South.offset(),
                Self::SouthWest => (1, -1),
                Self::West => Direction::West.offset(),
                Self::NorthWest => (-1, -1),
                Self::Current => Direction::Current.offset(),
            }
        }

        /// Returns an array containing the eight full cardinal and intercardinal directions.
        ///
        /// # Returns
        /// An array of `FullDirection` enums representing the eight full directions:
        /// North, NorthEast, East, SouthEast, South, SouthWest, West, and NorthWest.
        ///
        /// # Examples
        ///
        /// ```
        /// use self::aoc_utils_rust::coordinate_system::direction::FullDirection;
        /// let directions = FullDirection::full_direction_list();
        /// assert_eq!(directions, [
        ///     FullDirection::North,
        ///     FullDirection::NorthEast,
        ///     FullDirection::East,
        ///     FullDirection::SouthEast,
        ///     FullDirection::South,
        ///     FullDirection::SouthWest,
        ///     FullDirection::West,
        ///     FullDirection::NorthWest,
        /// ]);
        /// ```
        pub const fn full_direction_list() -> [FullDirection; 8] {
            [
                Self::North,
                Self::NorthEast,
                Self::East,
                Self::SouthEast,
                Self::South,
                Self::SouthWest,
                Self::West,
                Self::NorthWest,
            ]
        }
    }

    impl TryFrom<&str> for FullDirection {
        type Error = &'static str;

        /// Tries to convert a string slice into a `FullDirection`.
        ///
        /// # Examples
        ///
        /// ```
        /// use self::aoc_utils_rust::coordinate_system::direction::FullDirection;
        /// let direction = FullDirection::try_from("NE").unwrap();
        /// assert_eq!(direction, FullDirection::NorthEast);
        /// ```
        fn try_from(value: &str) -> Result<Self, Self::Error> {
            match value {
                "N" => Ok(Self::North),
                "NE" => Ok(Self::NorthEast),
                "E" => Ok(Self::East),
                "SE" => Ok(Self::SouthEast),
                "S" => Ok(Self::South),
                "SW" => Ok(Self::SouthWest),
                "W" => Ok(Self::West),
                "NW" => Ok(Self::NorthWest),
                _ => Err("Invalid direction"),
            }
        }
    }
}
=======
use crate::coordinate_system::direction::Direction;
use num_traits::{ConstZero, Num, NumCast, Signed};
use std::fmt;
use std::num::ParseIntError;
use std::ops::{Add, AddAssign, Mul, MulAssign, Sub, SubAssign};
use std::str::FromStr;

/// # Coordinate System
///
/// This module provides the `Coordinate` struct for representing coordinates in a 2D grid,
/// along with operations for manipulating these coordinates. It also includes integration
/// with `Direction` and `FullDirection` enums for directional operations.
///
/// # Examples
///
/// Basic usage of `Coordinate`:
/// ```
/// use self::aoc_utils_rust::coordinate_system::Coordinate;
/// let coord = Coordinate::new(3, 4);
/// assert_eq!(coord.i, 3);
/// assert_eq!(coord.j, 4);
/// ```
///
/// Calculating Manhattan distance:
/// ```
/// use self::aoc_utils_rust::coordinate_system::Coordinate;
/// let coord = Coordinate::new(3, 4);
/// let origin = Coordinate::new(0, 0);
/// assert_eq!(coord.manhattan_distance(origin), 7);
/// ```
///
/// Transposing coordinates:
/// ```
/// use self::aoc_utils_rust::coordinate_system::Coordinate;
/// let coord = Coordinate::new(3, 4);
/// let transposed = coord.transpose();
/// assert_eq!(transposed.i, 4);
/// assert_eq!(transposed.j, 3);
/// ```
///
/// Adding coordinates:
/// ```
/// use self::aoc_utils_rust::coordinate_system::Coordinate;
/// let coord1 = Coordinate::new(3, 4);
/// let coord2 = Coordinate::new(1, 2);
/// let result = coord1 + coord2;
/// assert_eq!(result.i, 4);
/// assert_eq!(result.j, 6);
/// ```
///
/// Integration with `Direction`:
/// ```
/// use self::aoc_utils_rust::coordinate_system::Coordinate;
/// use self::aoc_utils_rust::coordinate_system::direction::Direction;
/// let coord = Coordinate::new(3, 4);
/// let north_offset = coord + Direction::North;
/// assert_eq!(north_offset.i, 2);
/// assert_eq!(north_offset.j, 4);
/// ```
///
/// Integration with `FullDirection`:
/// ```
/// use self::aoc_utils_rust::coordinate_system::Coordinate;
/// use self::aoc_utils_rust::coordinate_system::direction::FullDirection;
/// let coord = Coordinate::new(3, 4);
/// let northeast_offset = coord + FullDirection::NorthEast;
/// assert_eq!(northeast_offset.i, 2);
/// assert_eq!(northeast_offset.j, 5);
/// ```
#[derive(Default, Clone, Copy, Eq, Ord, PartialEq, PartialOrd, Hash)]
pub struct Coordinate<Ty = i32>
where
    Ty: Num + NumCast,
{
    pub i: Ty,
    pub j: Ty,
}

impl<Ty> Coordinate<Ty>
where
    Ty: Num + NumCast + ConstZero,
{
    pub const ORIGIN: Coordinate<Ty> = Coordinate {
        i: Ty::ZERO,
        j: Ty::ZERO,
    };
}

impl<Ty> Coordinate<Ty>
where
    Ty: Copy + fmt::Debug + fmt::Display + Num + NumCast,
{
    /// Creates a new `Coordinate`.
    ///
    /// # Arguments
    ///
    /// * `x` - The x-coordinate.
    /// * `y` - The y-coordinate.
    ///
    /// # Examples
    ///
    /// ```
    /// use self::aoc_utils_rust::coordinate_system::Coordinate;
    /// let coord = Coordinate::new(3, 4);
    /// assert_eq!(coord.i, 3);
    /// assert_eq!(coord.j, 4);
    /// ```
    #[inline(always)]
    pub const fn new(x: Ty, y: Ty) -> Self {
        Self { i: x, j: y }
    }

    /// Calculates the Manhattan distance between two coordinates.
    ///
    /// # Arguments
    ///
    /// * `other` - The other coordinate to calculate the distance to.
    ///
    /// # Examples
    ///
    /// ```
    /// use self::aoc_utils_rust::coordinate_system::Coordinate;
    /// let coord1 = Coordinate::new(3, 4);
    /// let coord2 = Coordinate::new(1, 1);
    /// assert_eq!(coord1.manhattan_distance(coord2), 5);
    ///
    /// let coord1 = Coordinate::new(3, 4);
    /// let coord2 = Coordinate::new(0, 0);
    /// assert_eq!(coord1.manhattan_distance(coord2), 7);
    /// ```
    #[inline]
    pub fn manhattan_distance(&self, other: Self) -> Ty
    where
        Ty: Signed,
    {
        let (dx, dy) = self.slope_relative(other);
        dx.abs() + dy.abs()
    }

    /// Calculates the Euclidean distance between two coordinates.
    ///
    /// # Arguments
    ///
    /// * `other` - The other coordinate to calculate the distance to.
    ///
    /// # Examples
    ///
    /// ```
    /// use self::aoc_utils_rust::coordinate_system::Coordinate;
    /// let coord1 = Coordinate::new(3, 4);
    /// let coord2 = Coordinate::new(0, 0);
    /// assert_eq!(coord1.distance_to(coord2), 5.0);
    /// ```
    ///
    /// ```
    /// use self::aoc_utils_rust::coordinate_system::Coordinate;
    /// let coord1 = Coordinate::new(1, 1);
    /// let coord2 = Coordinate::new(4, 5);
    /// assert_eq!(coord1.distance_to(coord2), 5.0);
    /// ```
    #[inline]
    pub fn distance_to(&self, other: Self) -> f64 {
        let (dx, dy) = self.slope_relative(other);
        Self::f64_cast(dx * dx + dy * dy).sqrt()
    }

    #[inline(always)]
    fn f64_cast(ty: Ty) -> f64 {
        ty.to_f64().expect("Cannot convert to f64")
    }

    /// Transposes the coordinate.
    ///
    /// # Examples
    ///
    /// ```
    /// use self::aoc_utils_rust::coordinate_system::Coordinate;
    /// let coord = Coordinate::new(3, 4);
    /// let transposed = coord.transpose();
    /// assert_eq!(transposed.i, 4);
    /// assert_eq!(transposed.j, 3);
    /// ```
    #[inline(always)]
    pub const fn transpose(&self) -> Self {
        Self::new(self.j, self.i)
    }

    /// Calculates the relative slope between two coordinates.
    ///
    /// The slope is represented as a tuple of integers `(di, dj)` || `(rise, run)`, where `di` and `dj`
    /// are the differences in the x and y coordinates, respectively.
    ///
    /// # Arguments
    ///
    /// * `self` - The starting coordinate.
    /// * `other` - The ending coordinate.
    ///
    /// # Returns
    ///
    /// A tuple `(di, dj)` representing the slope.
    ///
    /// # Examples
    ///
    /// ```
    /// use self::aoc_utils_rust::coordinate_system::Coordinate;
    /// let coord1 = Coordinate::new(4, 4);
    /// let coord2 = Coordinate::new(1, 8);
    /// assert_eq!(coord2.slope_relative(coord1), (3, -4));
    /// assert_eq!(coord1.slope_relative(coord2), (-3, 4));
    /// ```
    #[inline(always)]
    pub fn slope_relative(&self, other: Self) -> (Ty, Ty) {
        let di = other.i - self.i; // Difference in x-coordinates
        let dj = other.j - self.j; // Difference in y-coordinates
        (di, dj) // Return the slope as a tuple
    }

    /// Calculates the slope between two coordinates.
    ///
    /// The slope is represented as a floating-point number. If the difference in x-coordinates (`dx`) is zero,
    /// the function returns `f64::INFINITY` to represent an infinite slope.
    ///
    /// # Arguments
    ///
    /// * `self` - The starting coordinate.
    /// * `other` - The ending coordinate.
    ///
    /// # Returns
    ///
    /// A floating-point number representing the slope.
    ///
    /// # Examples
    ///
    /// ```
    /// use self::aoc_utils_rust::coordinate_system::Coordinate;
    /// let coord1 = Coordinate::new(3, 4);
    /// let coord2 = Coordinate::new(6, 8);
    /// assert_eq!(coord1.slope(coord2), Some(4.0 / 3.0));
    /// ```
    ///
    /// ```
    /// use self::aoc_utils_rust::coordinate_system::Coordinate;
    /// let coord1 = Coordinate::new(1, 1);
    /// let coord2 = Coordinate::new(1, 5);
    /// assert_eq!(coord1.slope(coord2), None);
    /// ```
    ///
    /// ```
    /// use self::aoc_utils_rust::coordinate_system::Coordinate;
    /// let coord1 = Coordinate::new(0, 0);
    /// let coord2 = Coordinate::new(4, 2);
    /// assert_eq!(coord1.slope(coord2), Some(0.5));
    /// ```
    ///
    /// ```
    /// use self::aoc_utils_rust::coordinate_system::Coordinate;
    /// let coord1 = Coordinate::new(2, 3);
    /// let coord2 = Coordinate::new(5, 3);
    /// assert_eq!(coord1.slope(coord2), Some(0.0));
    /// ```
    ///
    /// ```
    /// use self::aoc_utils_rust::coordinate_system::Coordinate;
    /// let coord1 = Coordinate::new(3, 4);
    /// let coord2 = Coordinate::new(0, 0);
    /// assert_eq!(coord1.slope(coord2), Some(4.0 / 3.0));
    /// ```
    #[inline(always)]
    pub fn slope(&self, other: Self) -> Option<f64> {
        let (dx, dy) = self.slope_relative(other);
        if dx.is_zero() {
            None
        } else {
            Some(Self::f64_cast(dy) / Self::f64_cast(dx))
        }
    }
}

#[macro_export]
macro_rules! to_unsigned_coordinate {
    ($coord:expr) => {
        Coordinate::<usize> {
            i: $coord.i as usize,
            j: $coord.j as usize,
        }
    };
}

#[macro_export]
macro_rules! to_signed_coordinate {
    ($coord:expr) => {
        Coordinate::<isize> {
            i: $coord.i as isize,
            j: $coord.j as isize,
        }
    };
}

impl From<Coordinate<isize>> for Coordinate<usize> {
    fn from(coord: Coordinate<isize>) -> Self {
        Coordinate {
            i: coord.i as usize,
            j: coord.j as usize,
        }
    }
}

impl From<Coordinate<usize>> for Coordinate<isize> {
    fn from(coord: Coordinate<usize>) -> Self {
        Coordinate {
            i: coord.i as isize,
            j: coord.j as isize,
        }
    }
}

impl AddAssign for Coordinate {
    /// Adds another `Coordinate` to this one.
    ///
    /// # Examples
    ///
    /// ```
    /// use self::aoc_utils_rust::coordinate_system::Coordinate;
    /// let mut coord1 = Coordinate::new(3, 4);
    /// let coord2 = Coordinate::new(1, 2);
    /// coord1 += coord2;
    /// assert_eq!(coord1.i, 4);
    /// assert_eq!(coord1.j, 6);
    /// ```
    fn add_assign(&mut self, other: Self) {
        self.i += other.i;
        self.j += other.j;
    }
}

impl<Ty> AddAssign<Direction> for Coordinate<Ty>
where
    Ty: Num + NumCast + AddAssign + Signed,
{
    /// Adds a `Direction` to this `Coordinate`.
    ///
    /// # Examples
    ///
    /// ```
    /// use self::aoc_utils_rust::coordinate_system::Coordinate;
    /// use self::aoc_utils_rust::coordinate_system::direction::Direction;
    /// let mut coord = Coordinate::new(3, 4);
    /// coord += Direction::North;
    /// assert_eq!(coord.i, 2);
    /// assert_eq!(coord.j, 4);
    /// ```
    #[inline(always)]
    fn add_assign(&mut self, direction: Direction) {
        let (dx, dy) = direction.offset();
        self.i += Ty::from(dx).expect("Cannot convert to Ty");
        self.j += Ty::from(dy).expect("Cannot convert to Ty");
    }
}

impl Add for Coordinate {
    type Output = Self;
    /// Adds two `Coordinate` values.
    ///
    /// # Examples
    ///
    /// ```
    /// use self::aoc_utils_rust::coordinate_system::Coordinate;
    /// let coord1 = Coordinate::new(3, 4);
    /// let coord2 = Coordinate::new(1, 2);
    /// let result = coord1 + coord2;
    /// assert_eq!(result.i, 4);
    /// assert_eq!(result.j, 6);
    /// ```
    fn add(self, other: Self) -> Self::Output {
        Self {
            i: self.i + other.i,
            j: self.j + other.j,
        }
    }
}

impl Sub for Coordinate {
    type Output = Self;

    /// Subtracts one `Coordinate` from another.
    ///
    /// # Arguments
    ///
    /// * `rhs` - The right-hand side `Coordinate` to subtract.
    ///
    /// # Examples
    ///
    /// ```
    /// use self::aoc_utils_rust::coordinate_system::Coordinate;
    /// let coord1 = Coordinate::new(5, 7);
    /// let coord2 = Coordinate::new(2, 3);
    /// let result = coord1 - coord2;
    /// assert_eq!(result.i, 3);
    /// assert_eq!(result.j, 4);
    /// ```
    fn sub(self, rhs: Self) -> Self::Output {
        Self {
            i: self.i - rhs.i,
            j: self.j - rhs.j,
        }
    }
}
impl<Ty> SubAssign for Coordinate<Ty>
where
    Ty: SubAssign + NumCast + Num,
{
    /// Subtracts another `Coordinate` from this one.
    ///
    /// # Examples
    ///
    /// ```
    /// use self::aoc_utils_rust::coordinate_system::Coordinate;
    /// let mut coord1 = Coordinate::new(5usize, 7usize);
    /// let coord2 = Coordinate::new(2usize, 3usize);
    /// coord1 -= coord2;
    /// assert_eq!(coord1.i, 3);
    /// assert_eq!(coord1.j, 4);
    /// ```
    fn sub_assign(&mut self, rhs: Self) {
        self.i -= rhs.i;
        self.j -= rhs.j;
    }
}

impl<Ty> Add<Direction> for Coordinate<Ty>
where
    Ty: Num + NumCast + Signed,
{
    type Output = Self;

    /// Adds a `Direction` to the `Coordinate`.
    ///
    /// # Examples
    ///
    /// ```
    /// use self::aoc_utils_rust::coordinate_system::Coordinate;
    /// use self::aoc_utils_rust::coordinate_system::direction::Direction;
    /// let coord = Coordinate::new(3, 4);
    /// let north_offset = coord + Direction::North;
    /// assert_eq!(north_offset.i, 2);
    /// assert_eq!(north_offset.j, 4);
    /// ```
    fn add(self, direction: Direction) -> Self::Output {
        let (dx, dy) = direction.offset();
        Self {
            i: self.i + Ty::from(dx).expect("Cannot convert to Ty"),
            j: self.j + Ty::from(dy).expect("Cannot convert to Ty"),
        }
    }
}

impl<Ty> Mul<Ty> for Coordinate<Ty>
where
    Ty: NumCast + Num + Mul + Copy,
{
    type Output = Coordinate<Ty>;

    /// Multiplies the `Coordinate` by a scalar value.
    ///
    /// # Arguments
    ///
    /// * `rhs` - The scalar value to multiply by.
    ///
    /// # Examples
    ///
    /// ```
    /// use self::aoc_utils_rust::coordinate_system::Coordinate;
    /// let coord = Coordinate::new(3usize, 4);
    /// let result = coord * 2;
    /// assert_eq!(result.i, 6);
    /// assert_eq!(result.j, 8);
    /// ```
    fn mul(self, rhs: Ty) -> Self::Output {
        Self {
            i: self.i * rhs,
            j: self.j * rhs,
        }
    }
}

impl<Ty> MulAssign<Ty> for Coordinate<Ty>
where
    Ty: NumCast + Num + MulAssign + Copy,
{
    /// Multiplies the `Coordinate` by a scalar value in place.
    ///
    /// # Arguments
    ///
    /// * `rhs` - The scalar value to multiply by.
    ///
    /// # Examples
    ///
    /// ```
    /// use self::aoc_utils_rust::coordinate_system::Coordinate;
    /// let mut coord = Coordinate::new(3f32, 4f32);
    /// coord *= 2f32;
    /// assert_eq!(coord.i, 6f32);
    /// assert_eq!(coord.j, 8f32);
    /// ```
    fn mul_assign(&mut self, rhs: Ty) {
        self.i *= rhs;
        self.j *= rhs;
    }
}

impl<Ty> From<(Ty, Ty)> for Coordinate<Ty>
where
    Ty: Copy + fmt::Debug + fmt::Display + Num + NumCast + Signed,
{
    /// Creates a `Coordinate` from a tuple.
    ///
    /// # Examples
    ///
    /// ```
    /// use self::aoc_utils_rust::coordinate_system::Coordinate;
    /// let coord: Coordinate = (3, 4).into();
    /// assert_eq!(coord.i, 3);
    /// assert_eq!(coord.j, 4);
    /// ```
    #[inline(always)]
    fn from((i, j): (Ty, Ty)) -> Self {
        Self::new(i, j)
    }
}

impl<Ty> Into<(Ty, Ty)> for Coordinate<Ty>
where
    Ty: Copy + fmt::Debug + fmt::Display + Num + NumCast + Signed,
{
    /// Converts a `Coordinate` into a tuple.
    ///
    /// # Examples
    ///
    /// ```
    /// use self::aoc_utils_rust::coordinate_system::Coordinate;
    /// let coord = Coordinate::new(3, 4);
    /// let tuple: (i32, i32) = coord.into();
    /// assert_eq!(tuple, (3, 4));
    /// ```
    #[inline(always)]
    fn into(self) -> (Ty, Ty) {
        (self.i, self.j)
    }
}

impl<Ty> Add<direction::FullDirection> for Coordinate<Ty>
where
    Ty: Num + NumCast + Copy + Signed,
{
    type Output = Self;

    /// Adds a `FullDirection` to the `Coordinate`.
    ///
    /// # Examples
    ///
    /// ```
    /// use self::aoc_utils_rust::coordinate_system::Coordinate;
    /// use self::aoc_utils_rust::coordinate_system::direction::FullDirection;
    /// let coord = Coordinate::new(3, 4);
    /// let northeast_offset = coord + FullDirection::NorthEast;
    /// assert_eq!(northeast_offset.i, 2);
    /// assert_eq!(northeast_offset.j, 5);
    /// ```
    fn add(self, direction: direction::FullDirection) -> Self::Output {
        let (dx, dy) = direction.offset();
        Self {
            i: self.i + Ty::from(dx).expect("Cannot convert to Ty"),
            j: self.j + Ty::from(dy).expect("Cannot convert to Ty"),
        }
    }
}

impl<Ty> fmt::Debug for Coordinate<Ty>
where
    Ty: Num + NumCast + fmt::Debug + fmt::Display,
{
    /// Formats the `Coordinate` using the given formatter.
    ///
    /// # Examples
    ///
    /// ```
    /// use self::aoc_utils_rust::coordinate_system::Coordinate;
    /// let coord = Coordinate::new(3, 4);
    /// assert_eq!(format!("{:?}", coord), "Coordinate(3, 4)");
    /// ```
    fn fmt(&self, f: &mut fmt::Formatter<'_>) -> fmt::Result {
        write!(f, "Coordinate({}, {})", self.i, self.j)
    }
}

impl<Ty: FromStr<Err = ParseIntError>> FromStr for Coordinate<Ty>
where
    Ty: Copy + fmt::Debug + fmt::Display + Num + NumCast + Signed,
{
    type Err = String;

    /// Implements the `FromStr` trait for the `Coordinate` struct, allowing it to be created from a string representation.
    ///
    /// # Examples
    ///
    /// ```
    /// use self::aoc_utils_rust::coordinate_system::Coordinate;
    /// use std::str::FromStr;
    /// let coord: Coordinate<i8> = Coordinate::from_str("3,4").unwrap();
    /// assert_eq!(coord.i, 3);
    /// assert_eq!(coord.j, 4);
    /// ```
    fn from_str(line: &str) -> Result<Self, Self::Err> {
        match line.split_once(',') {
            None => Err(format!("Invalid coordinate `{}`. Format is 'x,y'", line)),
            Some((i, j)) => {
                let x = i
                    .parse()
                    .map_err(|err| format!("Cannot parse i axis: {}", err))?;
                let y = j
                    .parse()
                    .map_err(|err| format!("Cannot parse j axis: {}", err))?;
                Ok(Self::new(x, y))
            }
        }
    }
}

/// This module provides the `Direction` and `FullDirection` enums for representing directions
/// in a 2D grid, along with operations for manipulating these directions.
///
/// # Examples
///
/// Basic usage of `Direction`:
/// ```
/// use self::aoc_utils_rust::coordinate_system::direction::Direction;
/// let north = Direction::North;
/// assert_eq!(north.offset(), (-1, 0));
/// ```
///
/// Basic usage of `FullDirection`:
/// ```
/// use self::aoc_utils_rust::coordinate_system::direction::FullDirection;
/// let northeast = FullDirection::NorthEast;
/// assert_eq!(northeast.offset(), (-1, 1));
/// ```
pub mod direction {
    #[derive(Debug, Clone, Copy, PartialEq, Eq, Hash)]
    pub enum Direction {
        North,
        East,
        South,
        West,
        Current,
    }

    impl Direction {
        /// Returns the offset for the direction.
        ///
        /// # Examples
        ///
        /// ```
        /// use self::aoc_utils_rust::coordinate_system::direction::Direction;
        /// let north = Direction::North;
        /// assert_eq!(north.offset(), (-1, 0));
        /// ```
        pub const fn offset(&self) -> (i8, i8) {
            match self {
                Self::North => (-1, 0),
                Self::East => (0, 1),
                Self::South => (1, 0),
                Self::West => (0, -1),
                Self::Current => (0, 0),
            }
        }

        /// Returns an array containing the four cardinal directions.
        ///
        /// # Returns
        /// An array of `Direction` enums representing the four cardinal directions:
        /// North, East, South, and West.
        ///
        /// # Examples
        ///
        /// ```
        /// use self::aoc_utils_rust::coordinate_system::direction::Direction;
        /// let directions = Direction::direction_list();
        /// assert_eq!(directions, [Direction::North, Direction::East, Direction::South, Direction::West]);
        /// ```
        pub const fn direction_list() -> [Direction; 4] {
            [Self::North, Self::East, Self::South, Self::West]
        }

        /// Rotates the direction 90 degrees to the right.
        ///
        /// # Examples
        ///
        /// ```
        /// use self::aoc_utils_rust::coordinate_system::direction::Direction;
        /// assert_eq!(Direction::North.rotate_90(), Direction::East);
        /// assert_eq!(Direction::East.rotate_90(), Direction::South);
        /// assert_eq!(Direction::South.rotate_90(), Direction::West);
        /// assert_eq!(Direction::West.rotate_90(), Direction::North);
        /// assert_eq!(Direction::Current.rotate_90(), Direction::Current);
        /// ```
        pub const fn rotate_90(&self) -> Direction {
            match self {
                Self::North => Self::East,
                Self::East => Self::South,
                Self::South => Self::West,
                Self::West => Self::North,
                Self::Current => Self::Current,
            }
        }

        /// Rotates the direction 90 degrees to the left.
        ///
        /// # Examples
        ///
        /// ```
        /// use self::aoc_utils_rust::coordinate_system::direction::Direction;
        /// assert_eq!(Direction::North.rotate_270(), Direction::West);
        /// assert_eq!(Direction::East.rotate_270(), Direction::North);
        /// assert_eq!(Direction::South.rotate_270(), Direction::East);
        /// assert_eq!(Direction::West.rotate_270(), Direction::South);
        /// assert_eq!(Direction::Current.rotate_270(), Direction::Current);
        /// ```
        pub const fn rotate_270(&self) -> Direction {
            match self {
                Self::North => Self::West,
                Self::East => Self::North,
                Self::South => Self::East,
                Self::West => Self::South,
                Self::Current => Self::Current,
            }
        }

        /// Returns the opposite direction.
        ///
        /// # Examples
        ///
        /// ```
        /// use self::aoc_utils_rust::coordinate_system::direction::Direction;
        /// assert_eq!(Direction::North.rotate_180(), Direction::South);
        /// assert_eq!(Direction::East.rotate_180(), Direction::West);
        /// assert_eq!(Direction::South.rotate_180(), Direction::North);
        /// assert_eq!(Direction::West.rotate_180(), Direction::East);
        /// assert_eq!(Direction::Current.rotate_180(), Direction::Current);
        /// ```
        pub const fn rotate_180(&self) -> Direction {
            match self {
                Self::North => Self::South,
                Self::East => Self::West,
                Self::South => Self::North,
                Self::West => Self::East,
                Self::Current => Self::Current,
            }
        }
    }

    impl TryFrom<char> for Direction {
        type Error = &'static str;

        /// Tries to convert a character into a `Direction`.
        ///
        /// # Examples
        ///
        /// ```
        /// use self::aoc_utils_rust::coordinate_system::direction::Direction;
        /// let direction = Direction::try_from('N').unwrap();
        /// assert_eq!(direction, Direction::North);
        /// ```
        fn try_from(value: char) -> Result<Self, Self::Error> {
            match value {
                'N' => Ok(Self::North),
                'E' => Ok(Self::East),
                'S' => Ok(Self::South),
                'W' => Ok(Self::West),
                _ => Err("Invalid direction"),
            }
        }
    }

    impl TryFrom<(i8, i8)> for Direction {
        type Error = &'static str;

        fn try_from(value: (i8, i8)) -> Result<Self, Self::Error> {
            match value {
                (-1, 0) => Ok(Self::North),
                (0, 1) => Ok(Self::East),
                (1, 0) => Ok(Self::South),
                (0, -1) => Ok(Self::West),
                (0, 0) => Ok(Self::Current),
                _ => Err("Invalid direction pair"),
            }
        }
    }

    /// Represents the eight cardinal and inter cardinal directions, plus the current position.
    ///
    /// # Examples
    ///
    /// Basic usage of `FullDirection`:
    /// ```
    /// use self::aoc_utils_rust::coordinate_system::direction::FullDirection;
    /// let northeast = FullDirection::NorthEast;
    /// assert_eq!(northeast.offset(), (-1, 1));
    /// ```
    ///
    /// Listing all full directions:
    /// ```
    /// use self::aoc_utils_rust::coordinate_system::direction::FullDirection;
    /// let directions = FullDirection::full_direction_list();
    /// assert_eq!(directions, [
    ///     FullDirection::North,
    ///     FullDirection::NorthEast,
    ///     FullDirection::East,
    ///     FullDirection::SouthEast,
    ///     FullDirection::South,
    ///     FullDirection::SouthWest,
    ///     FullDirection::West,
    ///     FullDirection::NorthWest,
    /// ]);
    /// ```
    #[derive(Debug, Clone, Copy, PartialEq, Eq, Hash)]
    pub enum FullDirection {
        North,
        NorthEast,
        East,
        SouthEast,
        South,
        SouthWest,
        West,
        NorthWest,
        Current,
    }

    impl FullDirection {
        /// Returns the offset for the full direction.
        ///
        /// # Examples
        ///
        /// ```
        /// use self::aoc_utils_rust::coordinate_system::direction::FullDirection;
        /// let northeast = FullDirection::NorthEast;
        /// assert_eq!(northeast.offset(), (-1, 1));
        /// ```
        pub const fn offset(&self) -> (i8, i8) {
            match self {
                Self::North => Direction::North.offset(),
                Self::NorthEast => (-1, 1),
                Self::East => Direction::East.offset(),
                Self::SouthEast => (1, 1),
                Self::South => Direction::South.offset(),
                Self::SouthWest => (1, -1),
                Self::West => Direction::West.offset(),
                Self::NorthWest => (-1, -1),
                Self::Current => Direction::Current.offset(),
            }
        }

        /// Returns an array containing the eight full cardinal and intercardinal directions.
        ///
        /// # Returns
        /// An array of `FullDirection` enums representing the eight full directions:
        /// North, NorthEast, East, SouthEast, South, SouthWest, West, and NorthWest.
        ///
        /// # Examples
        ///
        /// ```
        /// use self::aoc_utils_rust::coordinate_system::direction::FullDirection;
        /// let directions = FullDirection::full_direction_list();
        /// assert_eq!(directions, [
        ///     FullDirection::North,
        ///     FullDirection::NorthEast,
        ///     FullDirection::East,
        ///     FullDirection::SouthEast,
        ///     FullDirection::South,
        ///     FullDirection::SouthWest,
        ///     FullDirection::West,
        ///     FullDirection::NorthWest,
        /// ]);
        /// ```
        pub const fn full_direction_list() -> [FullDirection; 8] {
            [
                Self::North,
                Self::NorthEast,
                Self::East,
                Self::SouthEast,
                Self::South,
                Self::SouthWest,
                Self::West,
                Self::NorthWest,
            ]
        }
    }

    impl TryFrom<&str> for FullDirection {
        type Error = &'static str;

        /// Tries to convert a string slice into a `FullDirection`.
        ///
        /// # Examples
        ///
        /// ```
        /// use self::aoc_utils_rust::coordinate_system::direction::FullDirection;
        /// let direction = FullDirection::try_from("NE").unwrap();
        /// assert_eq!(direction, FullDirection::NorthEast);
        /// ```
        fn try_from(value: &str) -> Result<Self, Self::Error> {
            match value {
                "N" => Ok(Self::North),
                "NE" => Ok(Self::NorthEast),
                "E" => Ok(Self::East),
                "SE" => Ok(Self::SouthEast),
                "S" => Ok(Self::South),
                "SW" => Ok(Self::SouthWest),
                "W" => Ok(Self::West),
                "NW" => Ok(Self::NorthWest),
                _ => Err("Invalid direction"),
            }
        }
    }
}
>>>>>>> 0706b017
<|MERGE_RESOLUTION|>--- conflicted
+++ resolved
@@ -1,6 +1,7 @@
-<<<<<<< HEAD
 use crate::coordinate_system::direction::Direction;
+use num_traits::{ConstZero, Num, NumCast, Signed};
 use std::fmt;
+use std::num::ParseIntError;
 use std::ops::{Add, AddAssign, Mul, MulAssign, Sub, SubAssign};
 use std::str::FromStr;
 
@@ -67,14 +68,28 @@
 /// assert_eq!(northeast_offset.j, 5);
 /// ```
 #[derive(Default, Clone, Copy, Eq, Ord, PartialEq, PartialOrd, Hash)]
-pub struct Coordinate {
-    pub i: i32,
-    pub j: i32,
-}
-
-impl Coordinate {
-    pub const ORIGIN: Self = Self { i: 0, j: 0 };
-
+pub struct Coordinate<Ty = i32>
+where
+    Ty: Num + NumCast,
+{
+    pub i: Ty,
+    pub j: Ty,
+}
+
+impl<Ty> Coordinate<Ty>
+where
+    Ty: Num + NumCast + ConstZero,
+{
+    pub const ORIGIN: Coordinate<Ty> = Coordinate {
+        i: Ty::ZERO,
+        j: Ty::ZERO,
+    };
+}
+
+impl<Ty> Coordinate<Ty>
+where
+    Ty: Copy + fmt::Debug + fmt::Display + Num + NumCast,
+{
     /// Creates a new `Coordinate`.
     ///
     /// # Arguments
@@ -91,7 +106,7 @@
     /// assert_eq!(coord.j, 4);
     /// ```
     #[inline(always)]
-    pub const fn new(x: i32, y: i32) -> Self {
+    pub const fn new(x: Ty, y: Ty) -> Self {
         Self { i: x, j: y }
     }
 
@@ -114,7 +129,10 @@
     /// assert_eq!(coord1.manhattan_distance(coord2), 7);
     /// ```
     #[inline]
-    pub const fn manhattan_distance(&self, other: Self) -> i32 {
+    pub fn manhattan_distance(&self, other: Self) -> Ty
+    where
+        Ty: Signed,
+    {
         let (dx, dy) = self.slope_relative(other);
         dx.abs() + dy.abs()
     }
@@ -143,7 +161,12 @@
     #[inline]
     pub fn distance_to(&self, other: Self) -> f64 {
         let (dx, dy) = self.slope_relative(other);
-        ((dx * dx + dy * dy) as f64).sqrt()
+        Self::f64_cast(dx * dx + dy * dy).sqrt()
+    }
+
+    #[inline(always)]
+    fn f64_cast(ty: Ty) -> f64 {
+        ty.to_f64().expect("Cannot convert to f64")
     }
 
     /// Transposes the coordinate.
@@ -183,13 +206,10 @@
     /// let coord1 = Coordinate::new(4, 4);
     /// let coord2 = Coordinate::new(1, 8);
     /// assert_eq!(coord2.slope_relative(coord1), (3, -4));
-    ///
-    /// let coord1 = Coordinate::new(4, 4);
-    /// let coord2 = Coordinate::new(1, 8);
     /// assert_eq!(coord1.slope_relative(coord2), (-3, 4));
     /// ```
     #[inline(always)]
-    pub const fn slope_relative(&self, other: Self) -> (i32, i32) {
+    pub fn slope_relative(&self, other: Self) -> (Ty, Ty) {
         let di = other.i - self.i; // Difference in x-coordinates
         let dj = other.j - self.j; // Difference in y-coordinates
         (di, dj) // Return the slope as a tuple
@@ -248,10 +268,48 @@
     #[inline(always)]
     pub fn slope(&self, other: Self) -> Option<f64> {
         let (dx, dy) = self.slope_relative(other);
-        if dx == 0 {
+        if dx.is_zero() {
             None
         } else {
-            Some(dy as f64 / dx as f64)
+            Some(Self::f64_cast(dy) / Self::f64_cast(dx))
+        }
+    }
+}
+
+#[macro_export]
+macro_rules! to_unsigned_coordinate {
+    ($coord:expr) => {
+        Coordinate::<usize> {
+            i: $coord.i as usize,
+            j: $coord.j as usize,
+        }
+    };
+}
+
+#[macro_export]
+macro_rules! to_signed_coordinate {
+    ($coord:expr) => {
+        Coordinate::<isize> {
+            i: $coord.i as isize,
+            j: $coord.j as isize,
+        }
+    };
+}
+
+impl From<Coordinate<isize>> for Coordinate<usize> {
+    fn from(coord: Coordinate<isize>) -> Self {
+        Coordinate {
+            i: coord.i as usize,
+            j: coord.j as usize,
+        }
+    }
+}
+
+impl From<Coordinate<usize>> for Coordinate<isize> {
+    fn from(coord: Coordinate<usize>) -> Self {
+        Coordinate {
+            i: coord.i as isize,
+            j: coord.j as isize,
         }
     }
 }
@@ -275,7 +333,10 @@
     }
 }
 
-impl AddAssign<Direction> for Coordinate {
+impl<Ty> AddAssign<Direction> for Coordinate<Ty>
+where
+    Ty: Num + NumCast + AddAssign + Signed,
+{
     /// Adds a `Direction` to this `Coordinate`.
     ///
     /// # Examples
@@ -291,8 +352,8 @@
     #[inline(always)]
     fn add_assign(&mut self, direction: Direction) {
         let (dx, dy) = direction.offset();
-        self.i += dx;
-        self.j += dy;
+        self.i += Ty::from(dx).expect("Cannot convert to Ty");
+        self.j += Ty::from(dy).expect("Cannot convert to Ty");
     }
 }
 
@@ -344,15 +405,18 @@
         }
     }
 }
-impl SubAssign for Coordinate {
+impl<Ty> SubAssign for Coordinate<Ty>
+where
+    Ty: SubAssign + NumCast + Num,
+{
     /// Subtracts another `Coordinate` from this one.
     ///
     /// # Examples
     ///
     /// ```
     /// use self::aoc_utils_rust::coordinate_system::Coordinate;
-    /// let mut coord1 = Coordinate::new(5, 7);
-    /// let coord2 = Coordinate::new(2, 3);
+    /// let mut coord1 = Coordinate::new(5usize, 7usize);
+    /// let coord2 = Coordinate::new(2usize, 3usize);
     /// coord1 -= coord2;
     /// assert_eq!(coord1.i, 3);
     /// assert_eq!(coord1.j, 4);
@@ -363,7 +427,10 @@
     }
 }
 
-impl Add<direction::Direction> for Coordinate {
+impl<Ty> Add<Direction> for Coordinate<Ty>
+where
+    Ty: Num + NumCast + Signed,
+{
     type Output = Self;
 
     /// Adds a `Direction` to the `Coordinate`.
@@ -378,17 +445,20 @@
     /// assert_eq!(north_offset.i, 2);
     /// assert_eq!(north_offset.j, 4);
     /// ```
-    fn add(self, direction: direction::Direction) -> Self::Output {
+    fn add(self, direction: Direction) -> Self::Output {
         let (dx, dy) = direction.offset();
         Self {
-            i: self.i + dx,
-            j: self.j + dy,
-        }
-    }
-}
-
-impl Mul<i32> for Coordinate {
-    type Output = Coordinate;
+            i: self.i + Ty::from(dx).expect("Cannot convert to Ty"),
+            j: self.j + Ty::from(dy).expect("Cannot convert to Ty"),
+        }
+    }
+}
+
+impl<Ty> Mul<Ty> for Coordinate<Ty>
+where
+    Ty: NumCast + Num + Mul + Copy,
+{
+    type Output = Coordinate<Ty>;
 
     /// Multiplies the `Coordinate` by a scalar value.
     ///
@@ -400,12 +470,12 @@
     ///
     /// ```
     /// use self::aoc_utils_rust::coordinate_system::Coordinate;
-    /// let coord = Coordinate::new(3, 4);
+    /// let coord = Coordinate::new(3usize, 4);
     /// let result = coord * 2;
     /// assert_eq!(result.i, 6);
     /// assert_eq!(result.j, 8);
     /// ```
-    fn mul(self, rhs: i32) -> Self::Output {
+    fn mul(self, rhs: Ty) -> Self::Output {
         Self {
             i: self.i * rhs,
             j: self.j * rhs,
@@ -413,7 +483,10 @@
     }
 }
 
-impl MulAssign<i32> for Coordinate {
+impl<Ty> MulAssign<Ty> for Coordinate<Ty>
+where
+    Ty: NumCast + Num + MulAssign + Copy,
+{
     /// Multiplies the `Coordinate` by a scalar value in place.
     ///
     /// # Arguments
@@ -424,18 +497,21 @@
     ///
     /// ```
     /// use self::aoc_utils_rust::coordinate_system::Coordinate;
-    /// let mut coord = Coordinate::new(3, 4);
-    /// coord *= 2;
-    /// assert_eq!(coord.i, 6);
-    /// assert_eq!(coord.j, 8);
-    /// ```
-    fn mul_assign(&mut self, rhs: i32) {
+    /// let mut coord = Coordinate::new(3f32, 4f32);
+    /// coord *= 2f32;
+    /// assert_eq!(coord.i, 6f32);
+    /// assert_eq!(coord.j, 8f32);
+    /// ```
+    fn mul_assign(&mut self, rhs: Ty) {
         self.i *= rhs;
         self.j *= rhs;
     }
 }
 
-impl From<(i32, i32)> for Coordinate {
+impl<Ty> From<(Ty, Ty)> for Coordinate<Ty>
+where
+    Ty: Copy + fmt::Debug + fmt::Display + Num + NumCast + Signed,
+{
     /// Creates a `Coordinate` from a tuple.
     ///
     /// # Examples
@@ -447,12 +523,15 @@
     /// assert_eq!(coord.j, 4);
     /// ```
     #[inline(always)]
-    fn from((i, j): (i32, i32)) -> Self {
+    fn from((i, j): (Ty, Ty)) -> Self {
         Self::new(i, j)
     }
 }
 
-impl Into<(i32, i32)> for Coordinate {
+impl<Ty> Into<(Ty, Ty)> for Coordinate<Ty>
+where
+    Ty: Copy + fmt::Debug + fmt::Display + Num + NumCast + Signed,
+{
     /// Converts a `Coordinate` into a tuple.
     ///
     /// # Examples
@@ -464,12 +543,15 @@
     /// assert_eq!(tuple, (3, 4));
     /// ```
     #[inline(always)]
-    fn into(self) -> (i32, i32) {
+    fn into(self) -> (Ty, Ty) {
         (self.i, self.j)
     }
 }
 
-impl Add<direction::FullDirection> for Coordinate {
+impl<Ty> Add<direction::FullDirection> for Coordinate<Ty>
+where
+    Ty: Num + NumCast + Copy + Signed,
+{
     type Output = Self;
 
     /// Adds a `FullDirection` to the `Coordinate`.
@@ -487,13 +569,16 @@
     fn add(self, direction: direction::FullDirection) -> Self::Output {
         let (dx, dy) = direction.offset();
         Self {
-            i: self.i + dx,
-            j: self.j + dy,
-        }
-    }
-}
-
-impl fmt::Debug for Coordinate {
+            i: self.i + Ty::from(dx).expect("Cannot convert to Ty"),
+            j: self.j + Ty::from(dy).expect("Cannot convert to Ty"),
+        }
+    }
+}
+
+impl<Ty> fmt::Debug for Coordinate<Ty>
+where
+    Ty: Num + NumCast + fmt::Debug + fmt::Display,
+{
     /// Formats the `Coordinate` using the given formatter.
     ///
     /// # Examples
@@ -508,7 +593,10 @@
     }
 }
 
-impl FromStr for Coordinate {
+impl<Ty: FromStr<Err = ParseIntError>> FromStr for Coordinate<Ty>
+where
+    Ty: Copy + fmt::Debug + fmt::Display + Num + NumCast + Signed,
+{
     type Err = String;
 
     /// Implements the `FromStr` trait for the `Coordinate` struct, allowing it to be created from a string representation.
@@ -518,7 +606,7 @@
     /// ```
     /// use self::aoc_utils_rust::coordinate_system::Coordinate;
     /// use std::str::FromStr;
-    /// let coord = Coordinate::from_str("3,4").unwrap();
+    /// let coord: Coordinate<i8> = Coordinate::from_str("3,4").unwrap();
     /// assert_eq!(coord.i, 3);
     /// assert_eq!(coord.j, 4);
     /// ```
@@ -526,12 +614,12 @@
         match line.split_once(',') {
             None => Err(format!("Invalid coordinate `{}`. Format is 'x,y'", line)),
             Some((i, j)) => {
-                let x = i.parse().map_err(|err: std::num::ParseIntError| {
-                    format!("Cannot parse i axis: {}", err)
-                })?;
-                let y = j.parse().map_err(|err: std::num::ParseIntError| {
-                    format!("Cannot parse j axis: {}", err)
-                })?;
+                let x = i
+                    .parse()
+                    .map_err(|err| format!("Cannot parse i axis: {}", err))?;
+                let y = j
+                    .parse()
+                    .map_err(|err| format!("Cannot parse j axis: {}", err))?;
                 Ok(Self::new(x, y))
             }
         }
@@ -576,7 +664,7 @@
         /// let north = Direction::North;
         /// assert_eq!(north.offset(), (-1, 0));
         /// ```
-        pub const fn offset(&self) -> (i32, i32) {
+        pub const fn offset(&self) -> (i8, i8) {
             match self {
                 Self::North => (-1, 0),
                 Self::East => (0, 1),
@@ -693,10 +781,10 @@
         }
     }
 
-    impl TryFrom<(i32, i32)> for Direction {
+    impl TryFrom<(i8, i8)> for Direction {
         type Error = &'static str;
 
-        fn try_from(value: (i32, i32)) -> Result<Self, Self::Error> {
+        fn try_from(value: (i8, i8)) -> Result<Self, Self::Error> {
             match value {
                 (-1, 0) => Ok(Self::North),
                 (0, 1) => Ok(Self::East),
@@ -757,7 +845,7 @@
         /// let northeast = FullDirection::NorthEast;
         /// assert_eq!(northeast.offset(), (-1, 1));
         /// ```
-        pub const fn offset(&self) -> (i32, i32) {
+        pub const fn offset(&self) -> (i8, i8) {
             match self {
                 Self::North => Direction::North.offset(),
                 Self::NorthEast => (-1, 1),
@@ -833,930 +921,4 @@
             }
         }
     }
-}
-=======
-use crate::coordinate_system::direction::Direction;
-use num_traits::{ConstZero, Num, NumCast, Signed};
-use std::fmt;
-use std::num::ParseIntError;
-use std::ops::{Add, AddAssign, Mul, MulAssign, Sub, SubAssign};
-use std::str::FromStr;
-
-/// # Coordinate System
-///
-/// This module provides the `Coordinate` struct for representing coordinates in a 2D grid,
-/// along with operations for manipulating these coordinates. It also includes integration
-/// with `Direction` and `FullDirection` enums for directional operations.
-///
-/// # Examples
-///
-/// Basic usage of `Coordinate`:
-/// ```
-/// use self::aoc_utils_rust::coordinate_system::Coordinate;
-/// let coord = Coordinate::new(3, 4);
-/// assert_eq!(coord.i, 3);
-/// assert_eq!(coord.j, 4);
-/// ```
-///
-/// Calculating Manhattan distance:
-/// ```
-/// use self::aoc_utils_rust::coordinate_system::Coordinate;
-/// let coord = Coordinate::new(3, 4);
-/// let origin = Coordinate::new(0, 0);
-/// assert_eq!(coord.manhattan_distance(origin), 7);
-/// ```
-///
-/// Transposing coordinates:
-/// ```
-/// use self::aoc_utils_rust::coordinate_system::Coordinate;
-/// let coord = Coordinate::new(3, 4);
-/// let transposed = coord.transpose();
-/// assert_eq!(transposed.i, 4);
-/// assert_eq!(transposed.j, 3);
-/// ```
-///
-/// Adding coordinates:
-/// ```
-/// use self::aoc_utils_rust::coordinate_system::Coordinate;
-/// let coord1 = Coordinate::new(3, 4);
-/// let coord2 = Coordinate::new(1, 2);
-/// let result = coord1 + coord2;
-/// assert_eq!(result.i, 4);
-/// assert_eq!(result.j, 6);
-/// ```
-///
-/// Integration with `Direction`:
-/// ```
-/// use self::aoc_utils_rust::coordinate_system::Coordinate;
-/// use self::aoc_utils_rust::coordinate_system::direction::Direction;
-/// let coord = Coordinate::new(3, 4);
-/// let north_offset = coord + Direction::North;
-/// assert_eq!(north_offset.i, 2);
-/// assert_eq!(north_offset.j, 4);
-/// ```
-///
-/// Integration with `FullDirection`:
-/// ```
-/// use self::aoc_utils_rust::coordinate_system::Coordinate;
-/// use self::aoc_utils_rust::coordinate_system::direction::FullDirection;
-/// let coord = Coordinate::new(3, 4);
-/// let northeast_offset = coord + FullDirection::NorthEast;
-/// assert_eq!(northeast_offset.i, 2);
-/// assert_eq!(northeast_offset.j, 5);
-/// ```
-#[derive(Default, Clone, Copy, Eq, Ord, PartialEq, PartialOrd, Hash)]
-pub struct Coordinate<Ty = i32>
-where
-    Ty: Num + NumCast,
-{
-    pub i: Ty,
-    pub j: Ty,
-}
-
-impl<Ty> Coordinate<Ty>
-where
-    Ty: Num + NumCast + ConstZero,
-{
-    pub const ORIGIN: Coordinate<Ty> = Coordinate {
-        i: Ty::ZERO,
-        j: Ty::ZERO,
-    };
-}
-
-impl<Ty> Coordinate<Ty>
-where
-    Ty: Copy + fmt::Debug + fmt::Display + Num + NumCast,
-{
-    /// Creates a new `Coordinate`.
-    ///
-    /// # Arguments
-    ///
-    /// * `x` - The x-coordinate.
-    /// * `y` - The y-coordinate.
-    ///
-    /// # Examples
-    ///
-    /// ```
-    /// use self::aoc_utils_rust::coordinate_system::Coordinate;
-    /// let coord = Coordinate::new(3, 4);
-    /// assert_eq!(coord.i, 3);
-    /// assert_eq!(coord.j, 4);
-    /// ```
-    #[inline(always)]
-    pub const fn new(x: Ty, y: Ty) -> Self {
-        Self { i: x, j: y }
-    }
-
-    /// Calculates the Manhattan distance between two coordinates.
-    ///
-    /// # Arguments
-    ///
-    /// * `other` - The other coordinate to calculate the distance to.
-    ///
-    /// # Examples
-    ///
-    /// ```
-    /// use self::aoc_utils_rust::coordinate_system::Coordinate;
-    /// let coord1 = Coordinate::new(3, 4);
-    /// let coord2 = Coordinate::new(1, 1);
-    /// assert_eq!(coord1.manhattan_distance(coord2), 5);
-    ///
-    /// let coord1 = Coordinate::new(3, 4);
-    /// let coord2 = Coordinate::new(0, 0);
-    /// assert_eq!(coord1.manhattan_distance(coord2), 7);
-    /// ```
-    #[inline]
-    pub fn manhattan_distance(&self, other: Self) -> Ty
-    where
-        Ty: Signed,
-    {
-        let (dx, dy) = self.slope_relative(other);
-        dx.abs() + dy.abs()
-    }
-
-    /// Calculates the Euclidean distance between two coordinates.
-    ///
-    /// # Arguments
-    ///
-    /// * `other` - The other coordinate to calculate the distance to.
-    ///
-    /// # Examples
-    ///
-    /// ```
-    /// use self::aoc_utils_rust::coordinate_system::Coordinate;
-    /// let coord1 = Coordinate::new(3, 4);
-    /// let coord2 = Coordinate::new(0, 0);
-    /// assert_eq!(coord1.distance_to(coord2), 5.0);
-    /// ```
-    ///
-    /// ```
-    /// use self::aoc_utils_rust::coordinate_system::Coordinate;
-    /// let coord1 = Coordinate::new(1, 1);
-    /// let coord2 = Coordinate::new(4, 5);
-    /// assert_eq!(coord1.distance_to(coord2), 5.0);
-    /// ```
-    #[inline]
-    pub fn distance_to(&self, other: Self) -> f64 {
-        let (dx, dy) = self.slope_relative(other);
-        Self::f64_cast(dx * dx + dy * dy).sqrt()
-    }
-
-    #[inline(always)]
-    fn f64_cast(ty: Ty) -> f64 {
-        ty.to_f64().expect("Cannot convert to f64")
-    }
-
-    /// Transposes the coordinate.
-    ///
-    /// # Examples
-    ///
-    /// ```
-    /// use self::aoc_utils_rust::coordinate_system::Coordinate;
-    /// let coord = Coordinate::new(3, 4);
-    /// let transposed = coord.transpose();
-    /// assert_eq!(transposed.i, 4);
-    /// assert_eq!(transposed.j, 3);
-    /// ```
-    #[inline(always)]
-    pub const fn transpose(&self) -> Self {
-        Self::new(self.j, self.i)
-    }
-
-    /// Calculates the relative slope between two coordinates.
-    ///
-    /// The slope is represented as a tuple of integers `(di, dj)` || `(rise, run)`, where `di` and `dj`
-    /// are the differences in the x and y coordinates, respectively.
-    ///
-    /// # Arguments
-    ///
-    /// * `self` - The starting coordinate.
-    /// * `other` - The ending coordinate.
-    ///
-    /// # Returns
-    ///
-    /// A tuple `(di, dj)` representing the slope.
-    ///
-    /// # Examples
-    ///
-    /// ```
-    /// use self::aoc_utils_rust::coordinate_system::Coordinate;
-    /// let coord1 = Coordinate::new(4, 4);
-    /// let coord2 = Coordinate::new(1, 8);
-    /// assert_eq!(coord2.slope_relative(coord1), (3, -4));
-    /// assert_eq!(coord1.slope_relative(coord2), (-3, 4));
-    /// ```
-    #[inline(always)]
-    pub fn slope_relative(&self, other: Self) -> (Ty, Ty) {
-        let di = other.i - self.i; // Difference in x-coordinates
-        let dj = other.j - self.j; // Difference in y-coordinates
-        (di, dj) // Return the slope as a tuple
-    }
-
-    /// Calculates the slope between two coordinates.
-    ///
-    /// The slope is represented as a floating-point number. If the difference in x-coordinates (`dx`) is zero,
-    /// the function returns `f64::INFINITY` to represent an infinite slope.
-    ///
-    /// # Arguments
-    ///
-    /// * `self` - The starting coordinate.
-    /// * `other` - The ending coordinate.
-    ///
-    /// # Returns
-    ///
-    /// A floating-point number representing the slope.
-    ///
-    /// # Examples
-    ///
-    /// ```
-    /// use self::aoc_utils_rust::coordinate_system::Coordinate;
-    /// let coord1 = Coordinate::new(3, 4);
-    /// let coord2 = Coordinate::new(6, 8);
-    /// assert_eq!(coord1.slope(coord2), Some(4.0 / 3.0));
-    /// ```
-    ///
-    /// ```
-    /// use self::aoc_utils_rust::coordinate_system::Coordinate;
-    /// let coord1 = Coordinate::new(1, 1);
-    /// let coord2 = Coordinate::new(1, 5);
-    /// assert_eq!(coord1.slope(coord2), None);
-    /// ```
-    ///
-    /// ```
-    /// use self::aoc_utils_rust::coordinate_system::Coordinate;
-    /// let coord1 = Coordinate::new(0, 0);
-    /// let coord2 = Coordinate::new(4, 2);
-    /// assert_eq!(coord1.slope(coord2), Some(0.5));
-    /// ```
-    ///
-    /// ```
-    /// use self::aoc_utils_rust::coordinate_system::Coordinate;
-    /// let coord1 = Coordinate::new(2, 3);
-    /// let coord2 = Coordinate::new(5, 3);
-    /// assert_eq!(coord1.slope(coord2), Some(0.0));
-    /// ```
-    ///
-    /// ```
-    /// use self::aoc_utils_rust::coordinate_system::Coordinate;
-    /// let coord1 = Coordinate::new(3, 4);
-    /// let coord2 = Coordinate::new(0, 0);
-    /// assert_eq!(coord1.slope(coord2), Some(4.0 / 3.0));
-    /// ```
-    #[inline(always)]
-    pub fn slope(&self, other: Self) -> Option<f64> {
-        let (dx, dy) = self.slope_relative(other);
-        if dx.is_zero() {
-            None
-        } else {
-            Some(Self::f64_cast(dy) / Self::f64_cast(dx))
-        }
-    }
-}
-
-#[macro_export]
-macro_rules! to_unsigned_coordinate {
-    ($coord:expr) => {
-        Coordinate::<usize> {
-            i: $coord.i as usize,
-            j: $coord.j as usize,
-        }
-    };
-}
-
-#[macro_export]
-macro_rules! to_signed_coordinate {
-    ($coord:expr) => {
-        Coordinate::<isize> {
-            i: $coord.i as isize,
-            j: $coord.j as isize,
-        }
-    };
-}
-
-impl From<Coordinate<isize>> for Coordinate<usize> {
-    fn from(coord: Coordinate<isize>) -> Self {
-        Coordinate {
-            i: coord.i as usize,
-            j: coord.j as usize,
-        }
-    }
-}
-
-impl From<Coordinate<usize>> for Coordinate<isize> {
-    fn from(coord: Coordinate<usize>) -> Self {
-        Coordinate {
-            i: coord.i as isize,
-            j: coord.j as isize,
-        }
-    }
-}
-
-impl AddAssign for Coordinate {
-    /// Adds another `Coordinate` to this one.
-    ///
-    /// # Examples
-    ///
-    /// ```
-    /// use self::aoc_utils_rust::coordinate_system::Coordinate;
-    /// let mut coord1 = Coordinate::new(3, 4);
-    /// let coord2 = Coordinate::new(1, 2);
-    /// coord1 += coord2;
-    /// assert_eq!(coord1.i, 4);
-    /// assert_eq!(coord1.j, 6);
-    /// ```
-    fn add_assign(&mut self, other: Self) {
-        self.i += other.i;
-        self.j += other.j;
-    }
-}
-
-impl<Ty> AddAssign<Direction> for Coordinate<Ty>
-where
-    Ty: Num + NumCast + AddAssign + Signed,
-{
-    /// Adds a `Direction` to this `Coordinate`.
-    ///
-    /// # Examples
-    ///
-    /// ```
-    /// use self::aoc_utils_rust::coordinate_system::Coordinate;
-    /// use self::aoc_utils_rust::coordinate_system::direction::Direction;
-    /// let mut coord = Coordinate::new(3, 4);
-    /// coord += Direction::North;
-    /// assert_eq!(coord.i, 2);
-    /// assert_eq!(coord.j, 4);
-    /// ```
-    #[inline(always)]
-    fn add_assign(&mut self, direction: Direction) {
-        let (dx, dy) = direction.offset();
-        self.i += Ty::from(dx).expect("Cannot convert to Ty");
-        self.j += Ty::from(dy).expect("Cannot convert to Ty");
-    }
-}
-
-impl Add for Coordinate {
-    type Output = Self;
-    /// Adds two `Coordinate` values.
-    ///
-    /// # Examples
-    ///
-    /// ```
-    /// use self::aoc_utils_rust::coordinate_system::Coordinate;
-    /// let coord1 = Coordinate::new(3, 4);
-    /// let coord2 = Coordinate::new(1, 2);
-    /// let result = coord1 + coord2;
-    /// assert_eq!(result.i, 4);
-    /// assert_eq!(result.j, 6);
-    /// ```
-    fn add(self, other: Self) -> Self::Output {
-        Self {
-            i: self.i + other.i,
-            j: self.j + other.j,
-        }
-    }
-}
-
-impl Sub for Coordinate {
-    type Output = Self;
-
-    /// Subtracts one `Coordinate` from another.
-    ///
-    /// # Arguments
-    ///
-    /// * `rhs` - The right-hand side `Coordinate` to subtract.
-    ///
-    /// # Examples
-    ///
-    /// ```
-    /// use self::aoc_utils_rust::coordinate_system::Coordinate;
-    /// let coord1 = Coordinate::new(5, 7);
-    /// let coord2 = Coordinate::new(2, 3);
-    /// let result = coord1 - coord2;
-    /// assert_eq!(result.i, 3);
-    /// assert_eq!(result.j, 4);
-    /// ```
-    fn sub(self, rhs: Self) -> Self::Output {
-        Self {
-            i: self.i - rhs.i,
-            j: self.j - rhs.j,
-        }
-    }
-}
-impl<Ty> SubAssign for Coordinate<Ty>
-where
-    Ty: SubAssign + NumCast + Num,
-{
-    /// Subtracts another `Coordinate` from this one.
-    ///
-    /// # Examples
-    ///
-    /// ```
-    /// use self::aoc_utils_rust::coordinate_system::Coordinate;
-    /// let mut coord1 = Coordinate::new(5usize, 7usize);
-    /// let coord2 = Coordinate::new(2usize, 3usize);
-    /// coord1 -= coord2;
-    /// assert_eq!(coord1.i, 3);
-    /// assert_eq!(coord1.j, 4);
-    /// ```
-    fn sub_assign(&mut self, rhs: Self) {
-        self.i -= rhs.i;
-        self.j -= rhs.j;
-    }
-}
-
-impl<Ty> Add<Direction> for Coordinate<Ty>
-where
-    Ty: Num + NumCast + Signed,
-{
-    type Output = Self;
-
-    /// Adds a `Direction` to the `Coordinate`.
-    ///
-    /// # Examples
-    ///
-    /// ```
-    /// use self::aoc_utils_rust::coordinate_system::Coordinate;
-    /// use self::aoc_utils_rust::coordinate_system::direction::Direction;
-    /// let coord = Coordinate::new(3, 4);
-    /// let north_offset = coord + Direction::North;
-    /// assert_eq!(north_offset.i, 2);
-    /// assert_eq!(north_offset.j, 4);
-    /// ```
-    fn add(self, direction: Direction) -> Self::Output {
-        let (dx, dy) = direction.offset();
-        Self {
-            i: self.i + Ty::from(dx).expect("Cannot convert to Ty"),
-            j: self.j + Ty::from(dy).expect("Cannot convert to Ty"),
-        }
-    }
-}
-
-impl<Ty> Mul<Ty> for Coordinate<Ty>
-where
-    Ty: NumCast + Num + Mul + Copy,
-{
-    type Output = Coordinate<Ty>;
-
-    /// Multiplies the `Coordinate` by a scalar value.
-    ///
-    /// # Arguments
-    ///
-    /// * `rhs` - The scalar value to multiply by.
-    ///
-    /// # Examples
-    ///
-    /// ```
-    /// use self::aoc_utils_rust::coordinate_system::Coordinate;
-    /// let coord = Coordinate::new(3usize, 4);
-    /// let result = coord * 2;
-    /// assert_eq!(result.i, 6);
-    /// assert_eq!(result.j, 8);
-    /// ```
-    fn mul(self, rhs: Ty) -> Self::Output {
-        Self {
-            i: self.i * rhs,
-            j: self.j * rhs,
-        }
-    }
-}
-
-impl<Ty> MulAssign<Ty> for Coordinate<Ty>
-where
-    Ty: NumCast + Num + MulAssign + Copy,
-{
-    /// Multiplies the `Coordinate` by a scalar value in place.
-    ///
-    /// # Arguments
-    ///
-    /// * `rhs` - The scalar value to multiply by.
-    ///
-    /// # Examples
-    ///
-    /// ```
-    /// use self::aoc_utils_rust::coordinate_system::Coordinate;
-    /// let mut coord = Coordinate::new(3f32, 4f32);
-    /// coord *= 2f32;
-    /// assert_eq!(coord.i, 6f32);
-    /// assert_eq!(coord.j, 8f32);
-    /// ```
-    fn mul_assign(&mut self, rhs: Ty) {
-        self.i *= rhs;
-        self.j *= rhs;
-    }
-}
-
-impl<Ty> From<(Ty, Ty)> for Coordinate<Ty>
-where
-    Ty: Copy + fmt::Debug + fmt::Display + Num + NumCast + Signed,
-{
-    /// Creates a `Coordinate` from a tuple.
-    ///
-    /// # Examples
-    ///
-    /// ```
-    /// use self::aoc_utils_rust::coordinate_system::Coordinate;
-    /// let coord: Coordinate = (3, 4).into();
-    /// assert_eq!(coord.i, 3);
-    /// assert_eq!(coord.j, 4);
-    /// ```
-    #[inline(always)]
-    fn from((i, j): (Ty, Ty)) -> Self {
-        Self::new(i, j)
-    }
-}
-
-impl<Ty> Into<(Ty, Ty)> for Coordinate<Ty>
-where
-    Ty: Copy + fmt::Debug + fmt::Display + Num + NumCast + Signed,
-{
-    /// Converts a `Coordinate` into a tuple.
-    ///
-    /// # Examples
-    ///
-    /// ```
-    /// use self::aoc_utils_rust::coordinate_system::Coordinate;
-    /// let coord = Coordinate::new(3, 4);
-    /// let tuple: (i32, i32) = coord.into();
-    /// assert_eq!(tuple, (3, 4));
-    /// ```
-    #[inline(always)]
-    fn into(self) -> (Ty, Ty) {
-        (self.i, self.j)
-    }
-}
-
-impl<Ty> Add<direction::FullDirection> for Coordinate<Ty>
-where
-    Ty: Num + NumCast + Copy + Signed,
-{
-    type Output = Self;
-
-    /// Adds a `FullDirection` to the `Coordinate`.
-    ///
-    /// # Examples
-    ///
-    /// ```
-    /// use self::aoc_utils_rust::coordinate_system::Coordinate;
-    /// use self::aoc_utils_rust::coordinate_system::direction::FullDirection;
-    /// let coord = Coordinate::new(3, 4);
-    /// let northeast_offset = coord + FullDirection::NorthEast;
-    /// assert_eq!(northeast_offset.i, 2);
-    /// assert_eq!(northeast_offset.j, 5);
-    /// ```
-    fn add(self, direction: direction::FullDirection) -> Self::Output {
-        let (dx, dy) = direction.offset();
-        Self {
-            i: self.i + Ty::from(dx).expect("Cannot convert to Ty"),
-            j: self.j + Ty::from(dy).expect("Cannot convert to Ty"),
-        }
-    }
-}
-
-impl<Ty> fmt::Debug for Coordinate<Ty>
-where
-    Ty: Num + NumCast + fmt::Debug + fmt::Display,
-{
-    /// Formats the `Coordinate` using the given formatter.
-    ///
-    /// # Examples
-    ///
-    /// ```
-    /// use self::aoc_utils_rust::coordinate_system::Coordinate;
-    /// let coord = Coordinate::new(3, 4);
-    /// assert_eq!(format!("{:?}", coord), "Coordinate(3, 4)");
-    /// ```
-    fn fmt(&self, f: &mut fmt::Formatter<'_>) -> fmt::Result {
-        write!(f, "Coordinate({}, {})", self.i, self.j)
-    }
-}
-
-impl<Ty: FromStr<Err = ParseIntError>> FromStr for Coordinate<Ty>
-where
-    Ty: Copy + fmt::Debug + fmt::Display + Num + NumCast + Signed,
-{
-    type Err = String;
-
-    /// Implements the `FromStr` trait for the `Coordinate` struct, allowing it to be created from a string representation.
-    ///
-    /// # Examples
-    ///
-    /// ```
-    /// use self::aoc_utils_rust::coordinate_system::Coordinate;
-    /// use std::str::FromStr;
-    /// let coord: Coordinate<i8> = Coordinate::from_str("3,4").unwrap();
-    /// assert_eq!(coord.i, 3);
-    /// assert_eq!(coord.j, 4);
-    /// ```
-    fn from_str(line: &str) -> Result<Self, Self::Err> {
-        match line.split_once(',') {
-            None => Err(format!("Invalid coordinate `{}`. Format is 'x,y'", line)),
-            Some((i, j)) => {
-                let x = i
-                    .parse()
-                    .map_err(|err| format!("Cannot parse i axis: {}", err))?;
-                let y = j
-                    .parse()
-                    .map_err(|err| format!("Cannot parse j axis: {}", err))?;
-                Ok(Self::new(x, y))
-            }
-        }
-    }
-}
-
-/// This module provides the `Direction` and `FullDirection` enums for representing directions
-/// in a 2D grid, along with operations for manipulating these directions.
-///
-/// # Examples
-///
-/// Basic usage of `Direction`:
-/// ```
-/// use self::aoc_utils_rust::coordinate_system::direction::Direction;
-/// let north = Direction::North;
-/// assert_eq!(north.offset(), (-1, 0));
-/// ```
-///
-/// Basic usage of `FullDirection`:
-/// ```
-/// use self::aoc_utils_rust::coordinate_system::direction::FullDirection;
-/// let northeast = FullDirection::NorthEast;
-/// assert_eq!(northeast.offset(), (-1, 1));
-/// ```
-pub mod direction {
-    #[derive(Debug, Clone, Copy, PartialEq, Eq, Hash)]
-    pub enum Direction {
-        North,
-        East,
-        South,
-        West,
-        Current,
-    }
-
-    impl Direction {
-        /// Returns the offset for the direction.
-        ///
-        /// # Examples
-        ///
-        /// ```
-        /// use self::aoc_utils_rust::coordinate_system::direction::Direction;
-        /// let north = Direction::North;
-        /// assert_eq!(north.offset(), (-1, 0));
-        /// ```
-        pub const fn offset(&self) -> (i8, i8) {
-            match self {
-                Self::North => (-1, 0),
-                Self::East => (0, 1),
-                Self::South => (1, 0),
-                Self::West => (0, -1),
-                Self::Current => (0, 0),
-            }
-        }
-
-        /// Returns an array containing the four cardinal directions.
-        ///
-        /// # Returns
-        /// An array of `Direction` enums representing the four cardinal directions:
-        /// North, East, South, and West.
-        ///
-        /// # Examples
-        ///
-        /// ```
-        /// use self::aoc_utils_rust::coordinate_system::direction::Direction;
-        /// let directions = Direction::direction_list();
-        /// assert_eq!(directions, [Direction::North, Direction::East, Direction::South, Direction::West]);
-        /// ```
-        pub const fn direction_list() -> [Direction; 4] {
-            [Self::North, Self::East, Self::South, Self::West]
-        }
-
-        /// Rotates the direction 90 degrees to the right.
-        ///
-        /// # Examples
-        ///
-        /// ```
-        /// use self::aoc_utils_rust::coordinate_system::direction::Direction;
-        /// assert_eq!(Direction::North.rotate_90(), Direction::East);
-        /// assert_eq!(Direction::East.rotate_90(), Direction::South);
-        /// assert_eq!(Direction::South.rotate_90(), Direction::West);
-        /// assert_eq!(Direction::West.rotate_90(), Direction::North);
-        /// assert_eq!(Direction::Current.rotate_90(), Direction::Current);
-        /// ```
-        pub const fn rotate_90(&self) -> Direction {
-            match self {
-                Self::North => Self::East,
-                Self::East => Self::South,
-                Self::South => Self::West,
-                Self::West => Self::North,
-                Self::Current => Self::Current,
-            }
-        }
-
-        /// Rotates the direction 90 degrees to the left.
-        ///
-        /// # Examples
-        ///
-        /// ```
-        /// use self::aoc_utils_rust::coordinate_system::direction::Direction;
-        /// assert_eq!(Direction::North.rotate_270(), Direction::West);
-        /// assert_eq!(Direction::East.rotate_270(), Direction::North);
-        /// assert_eq!(Direction::South.rotate_270(), Direction::East);
-        /// assert_eq!(Direction::West.rotate_270(), Direction::South);
-        /// assert_eq!(Direction::Current.rotate_270(), Direction::Current);
-        /// ```
-        pub const fn rotate_270(&self) -> Direction {
-            match self {
-                Self::North => Self::West,
-                Self::East => Self::North,
-                Self::South => Self::East,
-                Self::West => Self::South,
-                Self::Current => Self::Current,
-            }
-        }
-
-        /// Returns the opposite direction.
-        ///
-        /// # Examples
-        ///
-        /// ```
-        /// use self::aoc_utils_rust::coordinate_system::direction::Direction;
-        /// assert_eq!(Direction::North.rotate_180(), Direction::South);
-        /// assert_eq!(Direction::East.rotate_180(), Direction::West);
-        /// assert_eq!(Direction::South.rotate_180(), Direction::North);
-        /// assert_eq!(Direction::West.rotate_180(), Direction::East);
-        /// assert_eq!(Direction::Current.rotate_180(), Direction::Current);
-        /// ```
-        pub const fn rotate_180(&self) -> Direction {
-            match self {
-                Self::North => Self::South,
-                Self::East => Self::West,
-                Self::South => Self::North,
-                Self::West => Self::East,
-                Self::Current => Self::Current,
-            }
-        }
-    }
-
-    impl TryFrom<char> for Direction {
-        type Error = &'static str;
-
-        /// Tries to convert a character into a `Direction`.
-        ///
-        /// # Examples
-        ///
-        /// ```
-        /// use self::aoc_utils_rust::coordinate_system::direction::Direction;
-        /// let direction = Direction::try_from('N').unwrap();
-        /// assert_eq!(direction, Direction::North);
-        /// ```
-        fn try_from(value: char) -> Result<Self, Self::Error> {
-            match value {
-                'N' => Ok(Self::North),
-                'E' => Ok(Self::East),
-                'S' => Ok(Self::South),
-                'W' => Ok(Self::West),
-                _ => Err("Invalid direction"),
-            }
-        }
-    }
-
-    impl TryFrom<(i8, i8)> for Direction {
-        type Error = &'static str;
-
-        fn try_from(value: (i8, i8)) -> Result<Self, Self::Error> {
-            match value {
-                (-1, 0) => Ok(Self::North),
-                (0, 1) => Ok(Self::East),
-                (1, 0) => Ok(Self::South),
-                (0, -1) => Ok(Self::West),
-                (0, 0) => Ok(Self::Current),
-                _ => Err("Invalid direction pair"),
-            }
-        }
-    }
-
-    /// Represents the eight cardinal and inter cardinal directions, plus the current position.
-    ///
-    /// # Examples
-    ///
-    /// Basic usage of `FullDirection`:
-    /// ```
-    /// use self::aoc_utils_rust::coordinate_system::direction::FullDirection;
-    /// let northeast = FullDirection::NorthEast;
-    /// assert_eq!(northeast.offset(), (-1, 1));
-    /// ```
-    ///
-    /// Listing all full directions:
-    /// ```
-    /// use self::aoc_utils_rust::coordinate_system::direction::FullDirection;
-    /// let directions = FullDirection::full_direction_list();
-    /// assert_eq!(directions, [
-    ///     FullDirection::North,
-    ///     FullDirection::NorthEast,
-    ///     FullDirection::East,
-    ///     FullDirection::SouthEast,
-    ///     FullDirection::South,
-    ///     FullDirection::SouthWest,
-    ///     FullDirection::West,
-    ///     FullDirection::NorthWest,
-    /// ]);
-    /// ```
-    #[derive(Debug, Clone, Copy, PartialEq, Eq, Hash)]
-    pub enum FullDirection {
-        North,
-        NorthEast,
-        East,
-        SouthEast,
-        South,
-        SouthWest,
-        West,
-        NorthWest,
-        Current,
-    }
-
-    impl FullDirection {
-        /// Returns the offset for the full direction.
-        ///
-        /// # Examples
-        ///
-        /// ```
-        /// use self::aoc_utils_rust::coordinate_system::direction::FullDirection;
-        /// let northeast = FullDirection::NorthEast;
-        /// assert_eq!(northeast.offset(), (-1, 1));
-        /// ```
-        pub const fn offset(&self) -> (i8, i8) {
-            match self {
-                Self::North => Direction::North.offset(),
-                Self::NorthEast => (-1, 1),
-                Self::East => Direction::East.offset(),
-                Self::SouthEast => (1, 1),
-                Self::South => Direction::South.offset(),
-                Self::SouthWest => (1, -1),
-                Self::West => Direction::West.offset(),
-                Self::NorthWest => (-1, -1),
-                Self::Current => Direction::Current.offset(),
-            }
-        }
-
-        /// Returns an array containing the eight full cardinal and intercardinal directions.
-        ///
-        /// # Returns
-        /// An array of `FullDirection` enums representing the eight full directions:
-        /// North, NorthEast, East, SouthEast, South, SouthWest, West, and NorthWest.
-        ///
-        /// # Examples
-        ///
-        /// ```
-        /// use self::aoc_utils_rust::coordinate_system::direction::FullDirection;
-        /// let directions = FullDirection::full_direction_list();
-        /// assert_eq!(directions, [
-        ///     FullDirection::North,
-        ///     FullDirection::NorthEast,
-        ///     FullDirection::East,
-        ///     FullDirection::SouthEast,
-        ///     FullDirection::South,
-        ///     FullDirection::SouthWest,
-        ///     FullDirection::West,
-        ///     FullDirection::NorthWest,
-        /// ]);
-        /// ```
-        pub const fn full_direction_list() -> [FullDirection; 8] {
-            [
-                Self::North,
-                Self::NorthEast,
-                Self::East,
-                Self::SouthEast,
-                Self::South,
-                Self::SouthWest,
-                Self::West,
-                Self::NorthWest,
-            ]
-        }
-    }
-
-    impl TryFrom<&str> for FullDirection {
-        type Error = &'static str;
-
-        /// Tries to convert a string slice into a `FullDirection`.
-        ///
-        /// # Examples
-        ///
-        /// ```
-        /// use self::aoc_utils_rust::coordinate_system::direction::FullDirection;
-        /// let direction = FullDirection::try_from("NE").unwrap();
-        /// assert_eq!(direction, FullDirection::NorthEast);
-        /// ```
-        fn try_from(value: &str) -> Result<Self, Self::Error> {
-            match value {
-                "N" => Ok(Self::North),
-                "NE" => Ok(Self::NorthEast),
-                "E" => Ok(Self::East),
-                "SE" => Ok(Self::SouthEast),
-                "S" => Ok(Self::South),
-                "SW" => Ok(Self::SouthWest),
-                "W" => Ok(Self::West),
-                "NW" => Ok(Self::NorthWest),
-                _ => Err("Invalid direction"),
-            }
-        }
-    }
-}
->>>>>>> 0706b017
+}