--- conflicted
+++ resolved
@@ -1,6 +1,6 @@
-<<<<<<< HEAD
 use crate::coordinate_system::Coordinate;
 use crate::grid::{Grid, GridIter};
+use crate::{to_signed_coordinate, to_unsigned_coordinate};
 use std::marker::PhantomData;
 use std::ops::{Deref, RangeInclusive};
 
@@ -115,8 +115,10 @@
     where
         G: Grid<T>,
     {
-        grid.is_valid_coordinate(&Coordinate::new(*row.start() as i32, *col.start() as i32))
-            && grid.is_valid_coordinate(&Coordinate::new(*row.end() as i32, *col.end() as i32))
+        grid.is_valid_coordinate(&Coordinate::new(
+            *row.start() as isize,
+            *col.start() as isize,
+        )) && grid.is_valid_coordinate(&Coordinate::new(*row.end() as isize, *col.end() as isize))
     }
 
     /// Creates a new `GridView` from an existing `GridView` and new row/column ranges.
@@ -136,6 +138,7 @@
     /// use aoc_utils_rust::grid::unsized_grid::UnsizedGrid;
     /// use aoc_utils_rust::coordinate_system::Coordinate;
     /// use aoc_utils_rust::grid::Grid;
+    /// use aoc_utils_rust::to_signed_coordinate;
     ///
     /// let grid = UnsizedGrid::from(vec![
     ///         vec![1,  2,  3,  4],
@@ -151,14 +154,14 @@
     ///  // [10, 11]
     ///  // [14, 15]
     /// let first_slice = GridSlice::new(&grid, 1..=3, 1..=2).unwrap();
-    /// assert_eq!(first_slice.get(&first_slice.bottom_right_coordinate()), Some(&15));
+    /// assert_eq!(first_slice.get(&to_signed_coordinate!(first_slice.bottom_right_coordinate())), Some(&15));
     ///
     ///
     ///  // [6,  7]
     ///  // [10, 11]
     /// let second_slice = GridSlice::from_slice(&first_slice, 0..=1, 0..=1).unwrap();
     /// assert_eq!(second_slice.get(&Coordinate::new(0, 0)), Some(&6));
-    /// assert_eq!(second_slice.get(&second_slice.bottom_right_coordinate()), Some(&11));
+    /// assert_eq!(second_slice.get(&to_signed_coordinate!(second_slice.bottom_right_coordinate())), Some(&11));
     ///
     ///  //  [11]
     ///  //  [15]
@@ -190,412 +193,6 @@
 /// to the actual coordinate of the backing grid
 #[derive(Debug, Eq, PartialEq, Clone, Copy)]
 #[repr(transparent)]
-struct InternalCoordinate(Coordinate);
-
-impl InternalCoordinate {
-    fn from_slice_coordinate<G, T>(coordinate: &Coordinate, grid_slice: &GridSlice<G, T>) -> Self
-    where
-        G: Grid<T>,
-    {
-        let translated = Coordinate::new(
-            coordinate.i + *grid_slice.row.start() as i32,
-            coordinate.j + *grid_slice.col.start() as i32,
-        );
-        Self(translated)
-    }
-
-    fn to_slice_coordinate<G, T>(&self, grid_slice: &GridSlice<G, T>) -> Coordinate
-    where
-        G: Grid<T>,
-    {
-        Coordinate::new(
-            self.0.i - *grid_slice.row.start() as i32,
-            self.0.j - *grid_slice.col.start() as i32,
-        )
-    }
-}
-
-impl Deref for InternalCoordinate {
-    type Target = Coordinate;
-
-    fn deref(&self) -> &Self::Target {
-        &self.0
-    }
-}
-
-impl<'grid, G, T> Grid<T> for GridSlice<'grid, G, T>
-where
-    G: Grid<T>,
-{
-    /// Returns the number of rows in the grid slice.
-    ///
-    /// # Examples
-    ///
-    /// ```
-    /// use aoc_utils_rust::grid::Grid;
-    /// use aoc_utils_rust::grid::grid_slice::GridSlice;
-    /// use aoc_utils_rust::grid::unsized_grid::UnsizedGrid;
-    ///
-    /// let grid = UnsizedGrid::from(vec![
-    ///         vec![1,  2,  3,  4],
-    ///         vec![5,  6,  7,  8],
-    ///         vec![9,  10, 11, 12],
-    ///         vec![13, 14, 15, 16]
-    /// ]);
-    ///
-    /// let grid_slice = GridSlice::new(&grid, 1..=3, 1..=2).unwrap();
-    ///
-    /// assert_eq!(grid_slice.num_rows(), 3);
-    /// ```
-    fn num_rows(&self) -> usize {
-        self.row.size_hint().0
-    }
-
-    /// Returns the number of columns in the grid slice.
-    ///
-    /// # Examples
-    ///
-    /// ```
-    /// use aoc_utils_rust::grid::Grid;
-    /// use aoc_utils_rust::grid::grid_slice::GridSlice;
-    /// use aoc_utils_rust::grid::unsized_grid::UnsizedGrid;
-    ///
-    /// let grid = UnsizedGrid::from(vec![
-    ///         vec![1,  2,  3,  4],
-    ///         vec![5,  6,  7,  8],
-    ///         vec![9,  10, 11, 12],
-    ///         vec![13, 14, 15, 16]
-    /// ]);
-    ///
-    /// let grid_slice = GridSlice::new(&grid, 1..=2, 1..=3).unwrap();
-    ///
-    /// assert_eq!(grid_slice.num_cols(), 3);
-    /// ```
-    fn num_cols(&self) -> usize {
-        self.col.size_hint().0
-    }
-
-    /// Gets a slice of the specified row within the column range of the view.
-    ///
-    /// # Arguments
-    /// * `row` - The index of the row to retrieve.
-    ///
-    /// # Returns
-    /// A slice of the row within the column range of the view.
-    ///
-    /// # Examples
-    ///
-    /// ```
-    /// use aoc_utils_rust::grid::Grid;
-    /// use aoc_utils_rust::grid::grid_slice::GridSlice;
-    /// use aoc_utils_rust::grid::unsized_grid::UnsizedGrid;
-    ///
-    /// let grid = UnsizedGrid::from(vec![
-    ///         vec![1,  2,  3,  4],
-    ///         vec![5,  6,  7,  8],
-    ///         vec![9,  10, 11, 12],
-    ///         vec![13, 14, 15, 16]
-    /// ]);
-    ///
-    /// let grid_slice = GridSlice::new(&grid, 1..=2, 1..=2).unwrap();
-    ///
-    /// assert_eq!(grid_slice.get_row(0), Some([6, 7].as_slice()));
-    /// assert_eq!(grid_slice.get_row(1), Some([10, 11].as_slice()));
-    /// ```
-    fn get_row(&self, row: usize) -> Option<&[T]> {
-        if self.is_valid_slice_row(row) {
-            self.grid
-                .get_row(
-                    InternalCoordinate::from_slice_coordinate(&Coordinate::new(row as i32, 0), self)
-                        .i as usize,
-                )
-                .map(|row| &row[self.col.clone()])
-        } else {
-            None
-        }
-    }
-
-    /// Gets a reference to the element at the specified coordinate, if it is within the view.
-    ///
-    /// # Arguments
-    /// * `coordinate` - The coordinate of the element to retrieve.
-    ///
-    /// # Returns
-    /// An `Option` containing a reference to the element, or `None` if the coordinate is out of bounds.
-    ///
-    /// # Examples
-    ///
-    /// ```
-    /// use aoc_utils_rust::grid::grid_slice::GridSlice;
-    /// use aoc_utils_rust::grid::unsized_grid::UnsizedGrid;
-    /// use aoc_utils_rust::coordinate_system::Coordinate;
-    /// use aoc_utils_rust::grid::Grid;
-    ///
-    /// let grid = UnsizedGrid::from(vec![
-    ///         vec![1,  2,  3,  4],
-    ///         vec![5,  6,  7,  8],
-    ///         vec![9,  10, 11, 12],
-    ///         vec![13, 14, 15, 16]
-    /// ]);
-    ///
-    /// let grid_slice = GridSlice::new(&grid, 1..=2, 1..=2).unwrap();
-    ///
-    /// assert_eq!(grid_slice.get(&Coordinate::new(0, 0)), Some(&6));
-    /// assert_eq!(grid_slice.get(&Coordinate::new(1, 0)), Some(&10));
-    /// assert_eq!(grid_slice.get(&Coordinate::new(1, 1)), Some(&11));
-    /// assert_eq!(grid_slice.get(&Coordinate::new(1, 2)), None);
-    /// assert_eq!(grid_slice.get(&Coordinate::new(-1, 2)), None);
-    /// ```
-    fn get(&self, coordinate: &Coordinate) -> Option<&T> {
-        if !self.is_valid_coordinate(coordinate) {
-            return None;
-        }
-        self.grid.get(&*InternalCoordinate::from_slice_coordinate(
-            coordinate, self,
-        ))
-    }
-
-    /// Returns an iterator over the elements in the view.
-    ///
-    /// # Returns
-    /// An iterator over the elements in the view.
-    ///
-    /// # Examples
-    ///
-    /// ```
-    /// use aoc_utils_rust::grid::grid_slice::GridSlice;
-    /// use aoc_utils_rust::grid::unsized_grid::UnsizedGrid;
-    /// use aoc_utils_rust::coordinate_system::Coordinate;
-    /// use aoc_utils_rust::grid::Grid;
-    ///
-    ///
-    /// let grid = UnsizedGrid::from(vec![
-    ///         vec![1,  2,  3,  4],
-    ///         vec![5,  6,  7,  8],
-    ///         vec![9,  10, 11, 12],
-    ///         vec![13, 14, 15, 16]
-    /// ]);
-    ///
-    /// let grid_slice = GridSlice::new(&grid, 1..=2, 1..=2).unwrap();
-    /// let mut iter = grid_slice.iter();
-    ///
-    /// let mut row_iter = iter.next().unwrap();
-    /// assert_eq!(row_iter.next(), Some((Coordinate::new(0, 0), &6)));
-    /// assert_eq!(row_iter.next(), Some((Coordinate::new(0, 1), &7)));
-    /// assert_eq!(row_iter.next(), None);
-    ///
-    /// let mut row_iter = iter.next().unwrap();
-    /// assert_eq!(row_iter.next(), Some((Coordinate::new(1, 0), &10)));
-    /// assert_eq!(row_iter.next(), Some((Coordinate::new(1, 1), &11)));
-    /// assert_eq!(row_iter.next(), None);
-    ///
-    /// assert_eq!(iter.next(), None);
-    /// ```
-    #[inline]
-    fn iter<'a>(&'a self) -> GridIter<'a, Self, T>
-    where
-        T: 'a,
-        Self: Sized,
-    {
-        GridIter::new(self)
-    }
-}
-=======
-use crate::coordinate_system::Coordinate;
-use crate::grid::{Grid, GridIter};
-use crate::{to_signed_coordinate, to_unsigned_coordinate};
-use std::marker::PhantomData;
-use std::ops::{Deref, RangeInclusive};
-
-/// A view into a subset of a grid, defined by row and column ranges.
-///
-/// # Type Parameters
-/// * `'grid` - The lifetime of the grid reference.
-/// * `G` - The type of the grid, which must implement the `Grid` trait.
-/// * `T` - The type of the elements in the grid, which must live at least as long as `'grid`.
-///
-/// # Examples
-///
-/// ```
-/// use aoc_utils_rust::grid::grid_slice::GridSlice;
-/// use aoc_utils_rust::grid::unsized_grid::UnsizedGrid;
-/// use aoc_utils_rust::coordinate_system::Coordinate;
-/// use aoc_utils_rust::grid::Grid;
-///
-/// let grid = UnsizedGrid::from(vec![
-///         vec![1,  2,  3,  4],
-///         vec![5,  6,  7,  8],
-///         vec![9,  10, 11, 12],
-///         vec![13, 14, 15, 16]
-/// ]);
-///
-/// let grid_slice = GridSlice::new(&grid, 1..=2, 1..=2).unwrap();
-///
-/// assert_eq!(grid_slice.get(&Coordinate::new(0, 0)), Some(&6));
-/// assert_eq!(grid_slice.get(&Coordinate::new(1, 0)), Some(&10));
-/// assert_eq!(grid_slice.get(&Coordinate::new(0, 1)), Some(&7));
-/// assert_eq!(grid_slice.get(&Coordinate::new(1, 1)), Some(&11));
-/// assert_eq!(grid_slice.get(&Coordinate::new(2, 0)), None);
-/// ```
-#[derive(Debug, Eq, PartialEq, Clone)]
-pub struct GridSlice<'grid, G, T>
-where
-    G: Grid<T>,
-    T: 'grid,
-{
-    /// A reference to the grid.
-    grid: &'grid G,
-    /// The range of rows included in the view.
-    row: RangeInclusive<usize>,
-    /// The range of columns included in the view.
-    col: RangeInclusive<usize>,
-    /// Marker to indicate that GridView logically contains references to `T` with lifetime `'grid`.
-    _marker: PhantomData<&'grid T>,
-}
-
-impl<'grid, G, T> GridSlice<'grid, G, T>
-where
-    G: Grid<T>,
-{
-    /// Creates a new `GridView` from the given grid and row/column ranges.
-    ///
-    /// # Arguments
-    /// * `grid` - A reference to the grid.
-    /// * `row` - The range of rows to include in the view.
-    /// * `col` - The range of columns to include in the view.
-    ///
-    /// # Returns
-    /// A Result of new `GridView` instance or `Result::Err` of the range is out of bounds.
-    ///
-    /// # Examples
-    ///
-    /// ```
-    /// use aoc_utils_rust::grid::grid_slice::GridSlice;
-    /// use aoc_utils_rust::grid::unsized_grid::UnsizedGrid;
-    /// use aoc_utils_rust::coordinate_system::Coordinate;
-    /// use aoc_utils_rust::grid::Grid;
-    ///
-    /// let grid = UnsizedGrid::from(vec![
-    ///         vec![1,  2,  3,  4],
-    ///         vec![5,  6,  7,  8],
-    ///         vec![9,  10, 11, 12],
-    ///         vec![13, 14, 15, 16]
-    /// ]);
-    ///
-    /// let grid_slice = GridSlice::new(&grid, 1..=2, 1..=2).unwrap();
-    ///
-    /// assert_eq!(grid_slice.get(&Coordinate::new(0, 0)), Some(&6));
-    /// assert_eq!(grid_slice.get(&Coordinate::new(1, 0)), Some(&10));
-    /// assert_eq!(grid_slice.get(&Coordinate::new(0, 1)), Some(&7));
-    /// assert_eq!(grid_slice.get(&Coordinate::new(1, 1)), Some(&11));
-    /// assert_eq!(grid_slice.get(&Coordinate::new(2, 0)), None);
-    /// ```
-    pub fn new(
-        grid: &'grid G,
-        row: RangeInclusive<usize>,
-        col: RangeInclusive<usize>,
-    ) -> Result<Self, ()> {
-        if Self::is_valid_range(grid, row.clone(), col.clone()) {
-            Ok(Self {
-                grid,
-                row,
-                col,
-                _marker: PhantomData,
-            })
-        } else {
-            Err(())
-        }
-    }
-
-    #[inline]
-    fn is_valid_slice_row(&self, row: usize) -> bool {
-        (0..self.num_rows()).contains(&row)
-    }
-
-    /// Check if the given range (row & col) is valid for the grid.
-    #[inline]
-    fn is_valid_range(grid: &G, row: RangeInclusive<usize>, col: RangeInclusive<usize>) -> bool
-    where
-        G: Grid<T>,
-    {
-        grid.is_valid_coordinate(&Coordinate::new(
-            *row.start() as isize,
-            *col.start() as isize,
-        )) && grid.is_valid_coordinate(&Coordinate::new(*row.end() as isize, *col.end() as isize))
-    }
-
-    /// Creates a new `GridView` from an existing `GridView` and new row/column ranges.
-    ///
-    /// # Arguments
-    /// * `grid` - A reference to an existing `GridView`.
-    /// * `row` - The new range of rows to include in the view.
-    /// * `col` - The new range of columns to include in the view.
-    ///
-    /// # Returns
-    /// A new `GridView` instance if all ranges are inbounds else an Error .
-    ///
-    /// # Examples
-    ///
-    /// ```
-    /// use aoc_utils_rust::grid::grid_slice::GridSlice;
-    /// use aoc_utils_rust::grid::unsized_grid::UnsizedGrid;
-    /// use aoc_utils_rust::coordinate_system::Coordinate;
-    /// use aoc_utils_rust::grid::Grid;
-    /// use aoc_utils_rust::to_signed_coordinate;
-    ///
-    /// let grid = UnsizedGrid::from(vec![
-    ///         vec![1,  2,  3,  4],
-    ///         vec![5,  6,  7,  8],
-    ///         vec![9,  10, 11, 12],
-    ///         vec![13, 14, 15, 16]
-    /// ]);
-    ///
-    ///  
-    /// let _ = GridSlice::new(&grid, 1..=5, 1..=2).unwrap_err();
-    ///
-    ///  // [6,  7]
-    ///  // [10, 11]
-    ///  // [14, 15]
-    /// let first_slice = GridSlice::new(&grid, 1..=3, 1..=2).unwrap();
-    /// assert_eq!(first_slice.get(&to_signed_coordinate!(first_slice.bottom_right_coordinate())), Some(&15));
-    ///
-    ///
-    ///  // [6,  7]
-    ///  // [10, 11]
-    /// let second_slice = GridSlice::from_slice(&first_slice, 0..=1, 0..=1).unwrap();
-    /// assert_eq!(second_slice.get(&Coordinate::new(0, 0)), Some(&6));
-    /// assert_eq!(second_slice.get(&to_signed_coordinate!(second_slice.bottom_right_coordinate())), Some(&11));
-    ///
-    ///  //  [11]
-    ///  //  [15]
-    /// let new_slice = GridSlice::from_slice(&first_slice, 1..=2, 1..=1).unwrap();
-    ///
-    /// assert_eq!(new_slice.get(&Coordinate::new(0, 0)), Some(&11));
-    /// assert_eq!(new_slice.get(&Coordinate::new(1, 0)), Some(&15));
-    /// assert_eq!(new_slice.get(&Coordinate::new(0, 1)), None);
-    /// ```
-    pub fn from_slice(
-        slice: &GridSlice<'grid, G, T>,
-        row: RangeInclusive<usize>,
-        col: RangeInclusive<usize>,
-    ) -> Result<Self, ()> {
-        if Self::is_valid_range(slice.grid, row.clone(), col.clone()) {
-            // Normalize the range relative to the underlying index of backing grid of the given slice
-            let new_row = *slice.row.start() + *row.start()
-                ..=*slice.row.start() + *row.start() + row.size_hint().0 - 1;
-            let new_col = *slice.col.start() + *col.start()
-                ..=*slice.col.start() + *col.start() + col.size_hint().0 - 1;
-            Self::new(slice.grid, new_row, new_col)
-        } else {
-            Err(())
-        }
-    }
-}
-
-/// A type that represents an internal coordinate used to translate
-/// to the actual coordinate of the backing grid
-#[derive(Debug, Eq, PartialEq, Clone, Copy)]
-#[repr(transparent)]
 struct InternalCoordinate(Coordinate<usize>);
 
 impl InternalCoordinate {
@@ -807,5 +404,4 @@
     {
         GridIter::new(self)
     }
-}
->>>>>>> 0706b017
+}