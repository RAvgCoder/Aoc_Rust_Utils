--- conflicted
+++ resolved
@@ -1,241 +1,221 @@
-use crate::coordinate_system::Coordinate;
-use crate::grid::GridMut;
-use std::fmt::{Debug, Formatter};
-<<<<<<< HEAD
-use std::ops::{Deref, Not};
-=======
-use std::ops::Deref;
->>>>>>> 0706b017
-
-/// A timer struct used for setting up a new visitor.
-#[repr(transparent)]
-#[derive(Debug, Clone, Copy, Eq, PartialEq)]
-pub struct Timer(u8);
-
-impl Deref for Timer {
-    type Target = u8;
-
-    /// Dereferences the timer to get the underlying value.
-    fn deref(&self) -> &Self::Target {
-        &self.0
-    }
-}
-
-impl Timer {
-    /// A constant representing a blank timer.
-    pub const BLANK: Timer = Timer(0);
-
-    /// Creates a new `Timer` instance with an initial value of 1.
-    ///
-    #[inline]
-    const fn new() -> Self {
-        Self(1)
-    }
-
-    /// Ticks the timer, incrementing its value by 1.
-    ///
-    /// If the value overflows, it returns an error and resets the timer.
-    #[inline]
-    fn tick(&mut self) -> Result<(), ()> {
-        let res = self.wrapping_add(1);
-        if res == 0 {
-            *self = Self::new();
-            Err(())
-        } else {
-            self.0 = res;
-            Ok(())
-        }
-    }
-
-    /// Resets the timer to the blank state.
-    #[inline]
-    fn reset(&mut self) {
-        *self = Timer::BLANK;
-    }
-}
-
-/// A struct representing a visitor that operates on a grid.
-///
-/// # Type Parameters
-/// * `G` - The type of the backing grid.
-#[derive(Clone)]
-pub struct TheVisitor<G> {
-    backing_grid: G,
-    curr_time: Timer,
-}
-
-impl<G> TheVisitor<G>
-where
-    G: GridMut<Timer>,
-{
-    /// Creates a new `TheVisitor` instance with the given backing grid.
-    ///
-    /// # Arguments
-    /// * `backing_grid` - The grid to be used as the backing grid.
-    ///
-    /// # Examples
-    ///
-    /// ```
-    /// use aoc_utils_rust::grid::sized_grid::SizedGrid;
-    /// use aoc_utils_rust::grid::unsized_grid::UnsizedGrid;
-    /// use aoc_utils_rust::miscellaneous::the_visitor::{TheVisitor, Timer};
-    ///
-    /// let grid = UnsizedGrid::from(vec![vec![Timer::BLANK; 4]; 4]);
-    /// let visitor = TheVisitor::new(grid);
-    ///
-    /// let grid = SizedGrid::<Timer, 4, 4>::new(Timer::BLANK);
-    /// let visitor = TheVisitor::new(grid);
-    /// ```
-    #[inline]
-    pub const fn new(backing_grid: G) -> Self {
-        Self {
-            backing_grid,
-            curr_time: Timer::new(),
-        }
-    }
-
-    /// Clears the visitor, incrementing the timer. If the timer overflows, the grid is reset.
-    ///
-    /// # Examples
-    ///
-    /// ```
-    /// use aoc_utils_rust::coordinate_system::Coordinate;
-    /// use aoc_utils_rust::grid::sized_grid::SizedGrid;
-    /// use aoc_utils_rust::miscellaneous::the_visitor::{TheVisitor, Timer};
-    ///
-    /// let grid = SizedGrid::<Timer, 4, 4>::new(Timer::BLANK);
-    /// let mut visitor = TheVisitor::new(grid);
-    ///
-    /// for _ in 0..u16::MAX { // Simulate a lot of clearing
-    ///     visitor.mark_visited(Coordinate::new(1, 1));
-    ///     assert!(visitor.has_visited(Coordinate::new(1, 1)));
-    ///     visitor.clear();
-    ///     assert!(!visitor.has_visited(Coordinate::new(1, 1)));
-    ///     visitor.clear();
-    /// }
-    ///
-    /// ```
-    #[inline]
-    pub fn clear(&mut self) {
-        if self.curr_time.tick().is_err() {
-            self.reset_grid();
-        }
-    }
-
-    /// Marks the specified coordinate as visited.
-    ///
-    /// # Arguments
-    /// * `coord` - The coordinate to mark as visited.
-    ///
-    /// # Examples
-    ///
-    /// ```
-    /// use aoc_utils_rust::coordinate_system::Coordinate;
-    /// use aoc_utils_rust::grid::unsized_grid::UnsizedGrid;
-    /// use aoc_utils_rust::miscellaneous::the_visitor::TheVisitor;
-    /// use aoc_utils_rust::miscellaneous::the_visitor::Timer;
-    ///
-    /// let mut grid = UnsizedGrid::from(vec![vec![Timer::BLANK; 4]; 4]);
-    /// let mut visitor = TheVisitor::new(grid);
-    /// visitor.mark_visited(Coordinate::new(1, 1));
-    /// ```
-    #[inline]
-<<<<<<< HEAD
-    pub fn mark_visited(&mut self, coord: Coordinate) -> bool {
-        self.has_visited(coord)
-            .not()
-            .then(|| *self.backing_grid.get_mut(&coord).unwrap() = self.curr_time)
-            .is_some()
-=======
-    pub fn mark_visited(&mut self, coord: Coordinate<isize>) -> bool {
-        if !self.has_visited(coord) {
-            *self.backing_grid.get_mut(&coord).unwrap() = self.curr_time;
-            true
-        } else {
-            false
-        }
->>>>>>> 0706b017
-    }
-
-    /// Unmarks the specified coordinate as visited by resetting the timer at that coordinate.
-    ///
-    /// # Arguments
-    /// * `coord` - The coordinate to unmark as visited.
-    ///
-    /// # Examples
-    ///
-    /// ```
-    /// use aoc_utils_rust::coordinate_system::Coordinate;
-    /// use aoc_utils_rust::grid::sized_grid::SizedGrid;
-    /// use aoc_utils_rust::miscellaneous::the_visitor::{TheVisitor, Timer};
-    ///
-    /// let mut grid = SizedGrid::from([[Timer::BLANK; 4]; 4]);
-    /// let mut visitor = TheVisitor::new(grid);
-    /// visitor.mark_visited(Coordinate::new(1, 1));
-    /// assert!(visitor.has_visited(Coordinate::new(1, 1)));
-    /// visitor.unmark_visited(Coordinate::new(1, 1));
-    /// assert!(!visitor.has_visited(Coordinate::new(1, 1)));
-    /// ```
-<<<<<<< HEAD
-    pub fn unmark_visited(&mut self, coord: Coordinate) {
-=======
-    pub fn unmark_visited(&mut self, coord: Coordinate<isize>) {
->>>>>>> 0706b017
-        self.backing_grid.get_mut(&coord).unwrap().reset();
-    }
-
-    /// Checks if the specified coordinate has been visited.
-    ///
-    /// # Arguments
-    /// * `coord` - The coordinate to check.
-    ///
-    /// # Returns
-    /// `true` if the coordinate has been visited, `false` otherwise.
-    ///
-    /// # Examples
-    ///
-    /// ```
-    /// use aoc_utils_rust::coordinate_system::Coordinate;
-    /// use aoc_utils_rust::grid::unsized_grid::UnsizedGrid;
-    /// use aoc_utils_rust::miscellaneous::the_visitor::TheVisitor;
-    /// use aoc_utils_rust::miscellaneous::the_visitor::Timer;
-    ///
-    /// let mut grid = UnsizedGrid::from(vec![vec![Timer::BLANK; 4]; 4]);
-    /// let mut visitor = TheVisitor::new(grid);
-    /// visitor.mark_visited(Coordinate::new(1, 1));
-    /// assert!(visitor.has_visited(Coordinate::new(1, 1)));
-    /// assert!(!visitor.has_visited(Coordinate::new(0, 0)));
-    /// ```
-    #[inline]
-<<<<<<< HEAD
-    pub fn has_visited(&self, coord: Coordinate) -> bool {
-=======
-    pub fn has_visited(&self, coord: Coordinate<isize>) -> bool {
->>>>>>> 0706b017
-        *self.backing_grid.get(&coord).unwrap() == self.curr_time
-    }
-
-    fn reset_grid(&mut self) {
-        self.backing_grid
-            .iter_mut()
-            .for_each(|row| row.for_each(|(_, timer)| timer.reset()));
-    }
-}
-
-impl<G: GridMut<Timer>> Debug for TheVisitor<G> {
-    fn fmt(&self, f: &mut Formatter<'_>) -> std::fmt::Result {
-        for row in self.backing_grid.iter() {
-            for (coord, timer) in row {
-                write!(
-                    f,
-                    "({},{})|{} ",
-                    coord.i,
-                    coord.j,
-                    if *timer == self.curr_time { "x" } else { "_" }
-                )?;
-            }
-            writeln!(f)?;
-        }
-        Ok(())
-    }
-}
+use crate::coordinate_system::Coordinate;
+use crate::grid::GridMut;
+use std::fmt::{Debug, Formatter};
+use std::ops::Deref;
+
+/// A timer struct used for setting up a new visitor.
+#[repr(transparent)]
+#[derive(Debug, Clone, Copy, Eq, PartialEq)]
+pub struct Timer(u8);
+
+impl Deref for Timer {
+    type Target = u8;
+
+    /// Dereferences the timer to get the underlying value.
+    fn deref(&self) -> &Self::Target {
+        &self.0
+    }
+}
+
+impl Timer {
+    /// A constant representing a blank timer.
+    pub const BLANK: Timer = Timer(0);
+
+    /// Creates a new `Timer` instance with an initial value of 1.
+    ///
+    #[inline]
+    const fn new() -> Self {
+        Self(1)
+    }
+
+    /// Ticks the timer, incrementing its value by 1.
+    ///
+    /// If the value overflows, it returns an error and resets the timer.
+    #[inline]
+    fn tick(&mut self) -> Result<(), ()> {
+        let res = self.wrapping_add(1);
+        if res == 0 {
+            *self = Self::new();
+            Err(())
+        } else {
+            self.0 = res;
+            Ok(())
+        }
+    }
+
+    /// Resets the timer to the blank state.
+    #[inline]
+    fn reset(&mut self) {
+        *self = Timer::BLANK;
+    }
+}
+
+/// A struct representing a visitor that operates on a grid.
+///
+/// # Type Parameters
+/// * `G` - The type of the backing grid.
+#[derive(Clone)]
+pub struct TheVisitor<G> {
+    backing_grid: G,
+    curr_time: Timer,
+}
+
+impl<G> TheVisitor<G>
+where
+    G: GridMut<Timer>,
+{
+    /// Creates a new `TheVisitor` instance with the given backing grid.
+    ///
+    /// # Arguments
+    /// * `backing_grid` - The grid to be used as the backing grid.
+    ///
+    /// # Examples
+    ///
+    /// ```
+    /// use aoc_utils_rust::grid::sized_grid::SizedGrid;
+    /// use aoc_utils_rust::grid::unsized_grid::UnsizedGrid;
+    /// use aoc_utils_rust::miscellaneous::the_visitor::{TheVisitor, Timer};
+    ///
+    /// let grid = UnsizedGrid::from(vec![vec![Timer::BLANK; 4]; 4]);
+    /// let visitor = TheVisitor::new(grid);
+    ///
+    /// let grid = SizedGrid::<Timer, 4, 4>::new(Timer::BLANK);
+    /// let visitor = TheVisitor::new(grid);
+    /// ```
+    #[inline]
+    pub const fn new(backing_grid: G) -> Self {
+        Self {
+            backing_grid,
+            curr_time: Timer::new(),
+        }
+    }
+
+    /// Clears the visitor, incrementing the timer. If the timer overflows, the grid is reset.
+    ///
+    /// # Examples
+    ///
+    /// ```
+    /// use aoc_utils_rust::coordinate_system::Coordinate;
+    /// use aoc_utils_rust::grid::sized_grid::SizedGrid;
+    /// use aoc_utils_rust::miscellaneous::the_visitor::{TheVisitor, Timer};
+    ///
+    /// let grid = SizedGrid::<Timer, 4, 4>::new(Timer::BLANK);
+    /// let mut visitor = TheVisitor::new(grid);
+    ///
+    /// for _ in 0..u16::MAX { // Simulate a lot of clearing
+    ///     visitor.mark_visited(Coordinate::new(1, 1));
+    ///     assert!(visitor.has_visited(Coordinate::new(1, 1)));
+    ///     visitor.clear();
+    ///     assert!(!visitor.has_visited(Coordinate::new(1, 1)));
+    ///     visitor.clear();
+    /// }
+    ///
+    /// ```
+    #[inline]
+    pub fn clear(&mut self) {
+        if self.curr_time.tick().is_err() {
+            self.reset_grid();
+        }
+    }
+
+    /// Marks the specified coordinate as visited.
+    ///
+    /// # Arguments
+    /// * `coord` - The coordinate to mark as visited.
+    ///
+    /// # Examples
+    ///
+    /// ```
+    /// use aoc_utils_rust::coordinate_system::Coordinate;
+    /// use aoc_utils_rust::grid::unsized_grid::UnsizedGrid;
+    /// use aoc_utils_rust::miscellaneous::the_visitor::TheVisitor;
+    /// use aoc_utils_rust::miscellaneous::the_visitor::Timer;
+    ///
+    /// let mut grid = UnsizedGrid::from(vec![vec![Timer::BLANK; 4]; 4]);
+    /// let mut visitor = TheVisitor::new(grid);
+    /// visitor.mark_visited(Coordinate::new(1, 1));
+    /// ```
+    #[inline]
+    pub fn mark_visited(&mut self, coord: Coordinate<isize>) -> bool {
+        if !self.has_visited(coord) {
+            *self.backing_grid.get_mut(&coord).unwrap() = self.curr_time;
+            true
+        } else {
+            false
+        }
+    }
+
+    /// Unmarks the specified coordinate as visited by resetting the timer at that coordinate.
+    ///
+    /// # Arguments
+    /// * `coord` - The coordinate to unmark as visited.
+    ///
+    /// # Examples
+    ///
+    /// ```
+    /// use aoc_utils_rust::coordinate_system::Coordinate;
+    /// use aoc_utils_rust::grid::sized_grid::SizedGrid;
+    /// use aoc_utils_rust::miscellaneous::the_visitor::{TheVisitor, Timer};
+    ///
+    /// let mut grid = SizedGrid::from([[Timer::BLANK; 4]; 4]);
+    /// let mut visitor = TheVisitor::new(grid);
+    /// visitor.mark_visited(Coordinate::new(1, 1));
+    /// assert!(visitor.has_visited(Coordinate::new(1, 1)));
+    /// visitor.unmark_visited(Coordinate::new(1, 1));
+    /// assert!(!visitor.has_visited(Coordinate::new(1, 1)));
+    /// ```
+    pub fn unmark_visited(&mut self, coord: Coordinate<isize>) {
+        self.backing_grid.get_mut(&coord).unwrap().reset();
+    }
+
+    /// Checks if the specified coordinate has been visited.
+    ///
+    /// # Arguments
+    /// * `coord` - The coordinate to check.
+    ///
+    /// # Returns
+    /// `true` if the coordinate has been visited, `false` otherwise.
+    ///
+    /// # Examples
+    ///
+    /// ```
+    /// use aoc_utils_rust::coordinate_system::Coordinate;
+    /// use aoc_utils_rust::grid::unsized_grid::UnsizedGrid;
+    /// use aoc_utils_rust::miscellaneous::the_visitor::TheVisitor;
+    /// use aoc_utils_rust::miscellaneous::the_visitor::Timer;
+    ///
+    /// let mut grid = UnsizedGrid::from(vec![vec![Timer::BLANK; 4]; 4]);
+    /// let mut visitor = TheVisitor::new(grid);
+    /// visitor.mark_visited(Coordinate::new(1, 1));
+    /// assert!(visitor.has_visited(Coordinate::new(1, 1)));
+    /// assert!(!visitor.has_visited(Coordinate::new(0, 0)));
+    /// ```
+    #[inline]
+    pub fn has_visited(&self, coord: Coordinate<isize>) -> bool {
+        *self.backing_grid.get(&coord).unwrap() == self.curr_time
+    }
+
+    fn reset_grid(&mut self) {
+        self.backing_grid
+            .iter_mut()
+            .for_each(|row| row.for_each(|(_, timer)| timer.reset()));
+    }
+}
+
+impl<G: GridMut<Timer>> Debug for TheVisitor<G> {
+    fn fmt(&self, f: &mut Formatter<'_>) -> std::fmt::Result {
+        for row in self.backing_grid.iter() {
+            for (coord, timer) in row {
+                write!(
+                    f,
+                    "({},{})|{} ",
+                    coord.i,
+                    coord.j,
+                    if *timer == self.curr_time { "x" } else { "_" }
+                )?;
+            }
+            writeln!(f)?;
+        }
+        Ok(())
+    }
+}